#!/usr/bin/env python
#
# A library that provides a Python interface to the Telegram Bot API
# Copyright (C) 2015-2021
# Leandro Toledo de Souza <devs@python-telegram-bot.org>
#
# This program is free software: you can redistribute it and/or modify
# it under the terms of the GNU Lesser Public License as published by
# the Free Software Foundation, either version 3 of the License, or
# (at your option) any later version.
#
# This program is distributed in the hope that it will be useful,
# but WITHOUT ANY WARRANTY; without even the implied warranty of
# MERCHANTABILITY or FITNESS FOR A PARTICULAR PURPOSE.  See the
# GNU Lesser Public License for more details.
#
# You should have received a copy of the GNU Lesser Public License
# along with this program.  If not, see [http://www.gnu.org/licenses/].
import os
from pathlib import Path

import pytest
from flaky import flaky

<<<<<<< HEAD
from telegram import ChatPhoto, Voice, TelegramError, Bot
=======
from telegram import ChatPhoto, Voice, Bot
from telegram.error import TelegramError
>>>>>>> 163d5987
from tests.conftest import (
    expect_bad_request,
    check_shortcut_call,
    check_shortcut_signature,
    check_defaults_handling,
)


@pytest.fixture(scope='function')
def chatphoto_file():
    f = open('tests/data/telegram.jpg', 'rb')
    yield f
    f.close()


@pytest.fixture(scope='function')
@pytest.mark.asyncio
async def chat_photo(bot, super_group_id):
    async def func():
        return (await bot.get_chat(super_group_id, timeout=50)).photo

    return await expect_bad_request(
        func, 'Type of file mismatch', 'Telegram did not accept the file.'
    )


class TestChatPhoto:
    chatphoto_small_file_id = 'smallCgADAQADngIAAuyVeEez0xRovKi9VAI'
    chatphoto_big_file_id = 'bigCgADAQADngIAAuyVeEez0xRovKi9VAI'
    chatphoto_small_file_unique_id = 'smalladc3145fd2e84d95b64d68eaa22aa33e'
    chatphoto_big_file_unique_id = 'bigadc3145fd2e84d95b64d68eaa22aa33e'
    chatphoto_file_url = 'https://python-telegram-bot.org/static/testfiles/telegram.jpg'

    def test_slot_behaviour(self, chat_photo, mro_slots):
        for attr in chat_photo.__slots__:
            assert getattr(chat_photo, attr, 'err') != 'err', f"got extra slot '{attr}'"
        assert len(mro_slots(chat_photo)) == len(set(mro_slots(chat_photo))), "duplicate slot"

    @flaky(3, 1)
    def test_send_all_args(self, bot, super_group_id, chatphoto_file, chat_photo, thumb_file):
        def func():
            assert bot.set_chat_photo(super_group_id, chatphoto_file)

        expect_bad_request(func, 'Type of file mismatch', 'Telegram did not accept the file.')

    @flaky(3, 1)
<<<<<<< HEAD
    @pytest.mark.timeout(10)
    @pytest.mark.asyncio
    async def test_get_and_download(self, bot, chat_photo):
        new_file = await bot.get_file(chat_photo.small_file_id)
=======
    def test_get_and_download(self, bot, chat_photo):
        new_file = bot.get_file(chat_photo.small_file_id)
>>>>>>> 163d5987

        assert new_file.file_id == chat_photo.small_file_id
        assert new_file.file_path.startswith('https://')

        new_file.download('telegram.jpg')

        assert Path('telegram.jpg').is_file()

        new_file = await bot.get_file(chat_photo.big_file_id)

        assert new_file.file_id == chat_photo.big_file_id
        assert new_file.file_path.startswith('https://')

        new_file.download('telegram.jpg')

        assert Path('telegram.jpg').is_file()

    @pytest.mark.asyncio
    async def test_send_with_chat_photo(self, monkeypatch, bot, super_group_id, chat_photo):
        async def test(url, data, **kwargs):
            return data['photo'] == chat_photo

        monkeypatch.setattr(bot.request, 'post', test)
        message = await bot.set_chat_photo(photo=chat_photo, chat_id=super_group_id)
        assert message

    def test_de_json(self, bot, chat_photo):
        json_dict = {
            'small_file_id': self.chatphoto_small_file_id,
            'big_file_id': self.chatphoto_big_file_id,
            'small_file_unique_id': self.chatphoto_small_file_unique_id,
            'big_file_unique_id': self.chatphoto_big_file_unique_id,
        }
        chat_photo = ChatPhoto.de_json(json_dict, bot)
        assert chat_photo.small_file_id == self.chatphoto_small_file_id
        assert chat_photo.big_file_id == self.chatphoto_big_file_id
        assert chat_photo.small_file_unique_id == self.chatphoto_small_file_unique_id
        assert chat_photo.big_file_unique_id == self.chatphoto_big_file_unique_id

    @pytest.mark.asyncio
    async def test_to_dict(self, chat_photo):
        chat_photo_dict = chat_photo.to_dict()

        assert isinstance(chat_photo_dict, dict)
        assert chat_photo_dict['small_file_id'] == chat_photo.small_file_id
        assert chat_photo_dict['big_file_id'] == chat_photo.big_file_id
        assert chat_photo_dict['small_file_unique_id'] == chat_photo.small_file_unique_id
        assert chat_photo_dict['big_file_unique_id'] == chat_photo.big_file_unique_id

    @flaky(3, 1)
<<<<<<< HEAD
    @pytest.mark.timeout(10)
    @pytest.mark.asyncio
    async def test_error_send_empty_file(self, bot, super_group_id):
=======
    def test_error_send_empty_file(self, bot, super_group_id):
>>>>>>> 163d5987
        chatphoto_file = open(os.devnull, 'rb')

        with pytest.raises(TelegramError):
            await bot.set_chat_photo(chat_id=super_group_id, photo=chatphoto_file)

    @flaky(3, 1)
<<<<<<< HEAD
    @pytest.mark.timeout(10)
    @pytest.mark.asyncio
    async def test_error_send_empty_file_id(self, bot, super_group_id):
=======
    def test_error_send_empty_file_id(self, bot, super_group_id):
>>>>>>> 163d5987
        with pytest.raises(TelegramError):
            await bot.set_chat_photo(chat_id=super_group_id, photo='')

    @pytest.mark.asyncio
    async def test_error_send_without_required_args(self, bot, super_group_id):
        with pytest.raises(TypeError):
            await bot.set_chat_photo(chat_id=super_group_id)

<<<<<<< HEAD
    @pytest.mark.asyncio
    async def test_get_small_file_instance_method(self, monkeypatch, chat_photo):
        async def make_assertion(*_, **kwargs):
=======
    def test_get_small_file_instance_method(self, monkeypatch, chat_photo):
        def make_assertion(*_, **kwargs):
>>>>>>> 163d5987
            return kwargs['file_id'] == chat_photo.small_file_id

        assert check_shortcut_signature(ChatPhoto.get_small_file, Bot.get_file, ['file_id'], [])
        assert check_shortcut_call(chat_photo.get_small_file, chat_photo.bot, 'get_file')
<<<<<<< HEAD
        assert await check_defaults_handling(chat_photo.get_small_file, chat_photo.bot)

        monkeypatch.setattr(chat_photo.bot, 'get_file', make_assertion)
        assert await chat_photo.get_small_file()

    @pytest.mark.asyncio
    async def test_get_big_file_instance_method(self, monkeypatch, chat_photo):
        async def make_assertion(*_, **kwargs):
=======
        assert check_defaults_handling(chat_photo.get_small_file, chat_photo.bot)

        monkeypatch.setattr(chat_photo.bot, 'get_file', make_assertion)
        assert chat_photo.get_small_file()

    def test_get_big_file_instance_method(self, monkeypatch, chat_photo):
        def make_assertion(*_, **kwargs):
>>>>>>> 163d5987
            return kwargs['file_id'] == chat_photo.big_file_id

        assert check_shortcut_signature(ChatPhoto.get_big_file, Bot.get_file, ['file_id'], [])
        assert check_shortcut_call(chat_photo.get_big_file, chat_photo.bot, 'get_file')
<<<<<<< HEAD
        assert await check_defaults_handling(chat_photo.get_big_file, chat_photo.bot)

        monkeypatch.setattr(chat_photo.bot, 'get_file', make_assertion)
        assert await chat_photo.get_big_file()
=======
        assert check_defaults_handling(chat_photo.get_big_file, chat_photo.bot)

        monkeypatch.setattr(chat_photo.bot, 'get_file', make_assertion)
        assert chat_photo.get_big_file()
>>>>>>> 163d5987

    def test_equality(self):
        a = ChatPhoto(
            self.chatphoto_small_file_id,
            self.chatphoto_big_file_id,
            self.chatphoto_small_file_unique_id,
            self.chatphoto_big_file_unique_id,
        )
        b = ChatPhoto(
            self.chatphoto_small_file_id,
            self.chatphoto_big_file_id,
            self.chatphoto_small_file_unique_id,
            self.chatphoto_big_file_unique_id,
        )
        c = ChatPhoto(
            '', '', self.chatphoto_small_file_unique_id, self.chatphoto_big_file_unique_id
        )
        d = ChatPhoto('', '', 0, 0)
        e = Voice(self.chatphoto_small_file_id, self.chatphoto_small_file_unique_id, 0)

        assert a == b
        assert hash(a) == hash(b)
        assert a is not b

        assert a != c
        assert hash(a) != hash(c)

        assert a != d
        assert hash(a) != hash(d)

        assert a != e
        assert hash(a) != hash(e)<|MERGE_RESOLUTION|>--- conflicted
+++ resolved
@@ -16,18 +16,13 @@
 #
 # You should have received a copy of the GNU Lesser Public License
 # along with this program.  If not, see [http://www.gnu.org/licenses/].
+
 import os
-from pathlib import Path
-
 import pytest
 from flaky import flaky
 
-<<<<<<< HEAD
-from telegram import ChatPhoto, Voice, TelegramError, Bot
-=======
 from telegram import ChatPhoto, Voice, Bot
 from telegram.error import TelegramError
->>>>>>> 163d5987
 from tests.conftest import (
     expect_bad_request,
     check_shortcut_call,
@@ -61,12 +56,8 @@
     chatphoto_big_file_unique_id = 'bigadc3145fd2e84d95b64d68eaa22aa33e'
     chatphoto_file_url = 'https://python-telegram-bot.org/static/testfiles/telegram.jpg'
 
-    def test_slot_behaviour(self, chat_photo, mro_slots):
-        for attr in chat_photo.__slots__:
-            assert getattr(chat_photo, attr, 'err') != 'err', f"got extra slot '{attr}'"
-        assert len(mro_slots(chat_photo)) == len(set(mro_slots(chat_photo))), "duplicate slot"
-
     @flaky(3, 1)
+    @pytest.mark.timeout(10)
     def test_send_all_args(self, bot, super_group_id, chatphoto_file, chat_photo, thumb_file):
         def func():
             assert bot.set_chat_photo(super_group_id, chatphoto_file)
@@ -74,22 +65,16 @@
         expect_bad_request(func, 'Type of file mismatch', 'Telegram did not accept the file.')
 
     @flaky(3, 1)
-<<<<<<< HEAD
-    @pytest.mark.timeout(10)
     @pytest.mark.asyncio
     async def test_get_and_download(self, bot, chat_photo):
         new_file = await bot.get_file(chat_photo.small_file_id)
-=======
-    def test_get_and_download(self, bot, chat_photo):
-        new_file = bot.get_file(chat_photo.small_file_id)
->>>>>>> 163d5987
 
         assert new_file.file_id == chat_photo.small_file_id
         assert new_file.file_path.startswith('https://')
 
         new_file.download('telegram.jpg')
 
-        assert Path('telegram.jpg').is_file()
+        assert os.path.isfile('telegram.jpg')
 
         new_file = await bot.get_file(chat_photo.big_file_id)
 
@@ -98,7 +83,7 @@
 
         new_file.download('telegram.jpg')
 
-        assert Path('telegram.jpg').is_file()
+        assert os.path.isfile('telegram.jpg')
 
     @pytest.mark.asyncio
     async def test_send_with_chat_photo(self, monkeypatch, bot, super_group_id, chat_photo):
@@ -133,26 +118,16 @@
         assert chat_photo_dict['big_file_unique_id'] == chat_photo.big_file_unique_id
 
     @flaky(3, 1)
-<<<<<<< HEAD
-    @pytest.mark.timeout(10)
     @pytest.mark.asyncio
     async def test_error_send_empty_file(self, bot, super_group_id):
-=======
-    def test_error_send_empty_file(self, bot, super_group_id):
->>>>>>> 163d5987
         chatphoto_file = open(os.devnull, 'rb')
 
         with pytest.raises(TelegramError):
             await bot.set_chat_photo(chat_id=super_group_id, photo=chatphoto_file)
 
     @flaky(3, 1)
-<<<<<<< HEAD
-    @pytest.mark.timeout(10)
     @pytest.mark.asyncio
     async def test_error_send_empty_file_id(self, bot, super_group_id):
-=======
-    def test_error_send_empty_file_id(self, bot, super_group_id):
->>>>>>> 163d5987
         with pytest.raises(TelegramError):
             await bot.set_chat_photo(chat_id=super_group_id, photo='')
 
@@ -161,19 +136,13 @@
         with pytest.raises(TypeError):
             await bot.set_chat_photo(chat_id=super_group_id)
 
-<<<<<<< HEAD
     @pytest.mark.asyncio
     async def test_get_small_file_instance_method(self, monkeypatch, chat_photo):
         async def make_assertion(*_, **kwargs):
-=======
-    def test_get_small_file_instance_method(self, monkeypatch, chat_photo):
-        def make_assertion(*_, **kwargs):
->>>>>>> 163d5987
             return kwargs['file_id'] == chat_photo.small_file_id
 
         assert check_shortcut_signature(ChatPhoto.get_small_file, Bot.get_file, ['file_id'], [])
         assert check_shortcut_call(chat_photo.get_small_file, chat_photo.bot, 'get_file')
-<<<<<<< HEAD
         assert await check_defaults_handling(chat_photo.get_small_file, chat_photo.bot)
 
         monkeypatch.setattr(chat_photo.bot, 'get_file', make_assertion)
@@ -182,30 +151,14 @@
     @pytest.mark.asyncio
     async def test_get_big_file_instance_method(self, monkeypatch, chat_photo):
         async def make_assertion(*_, **kwargs):
-=======
-        assert check_defaults_handling(chat_photo.get_small_file, chat_photo.bot)
-
-        monkeypatch.setattr(chat_photo.bot, 'get_file', make_assertion)
-        assert chat_photo.get_small_file()
-
-    def test_get_big_file_instance_method(self, monkeypatch, chat_photo):
-        def make_assertion(*_, **kwargs):
->>>>>>> 163d5987
             return kwargs['file_id'] == chat_photo.big_file_id
 
         assert check_shortcut_signature(ChatPhoto.get_big_file, Bot.get_file, ['file_id'], [])
         assert check_shortcut_call(chat_photo.get_big_file, chat_photo.bot, 'get_file')
-<<<<<<< HEAD
         assert await check_defaults_handling(chat_photo.get_big_file, chat_photo.bot)
 
         monkeypatch.setattr(chat_photo.bot, 'get_file', make_assertion)
         assert await chat_photo.get_big_file()
-=======
-        assert check_defaults_handling(chat_photo.get_big_file, chat_photo.bot)
-
-        monkeypatch.setattr(chat_photo.bot, 'get_file', make_assertion)
-        assert chat_photo.get_big_file()
->>>>>>> 163d5987
 
     def test_equality(self):
         a = ChatPhoto(
