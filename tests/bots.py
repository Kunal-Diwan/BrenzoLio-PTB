--- conflicted
+++ resolved
@@ -21,12 +21,6 @@
 import base64
 import os
 import random
-<<<<<<< HEAD
-=======
-import pytest
-from telegram.request import Request
-from telegram.error import RetryAfter, TimedOut
->>>>>>> 163d5987
 
 # Provide some public fallbacks so it's easy for contributors to run tests on their local machine
 # These bots are only able to talk in our test chats, so they are quite useless for other
