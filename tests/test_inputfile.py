#!/usr/bin/env python
#
# A library that provides a Python interface to the Telegram Bot API
# Copyright (C) 2015-2021
# Leandro Toledo de Souza <devs@python-telegram-bot.org>
#
# This program is free software: you can redistribute it and/or modify
# it under the terms of the GNU Lesser Public License as published by
# the Free Software Foundation, either version 3 of the License, or
# (at your option) any later version.
#
# This program is distributed in the hope that it will be useful,
# but WITHOUT ANY WARRANTY; without even the implied warranty of
# MERCHANTABILITY or FITNESS FOR A PARTICULAR PURPOSE.  See the
# GNU Lesser Public License for more details.
#
# You should have received a copy of the GNU Lesser Public License
# along with this program.  If not, see [http://www.gnu.org/licenses/].
import logging
import subprocess
import sys
from io import BytesIO
from pathlib import Path

import pytest

from telegram import InputFile


class TestInputFile:
    png = Path('tests/data/game.png')

    def test_slot_behaviour(self, mro_slots):
        inst = InputFile(BytesIO(b'blah'), filename='tg.jpg')
        for attr in inst.__slots__:
            assert getattr(inst, attr, 'err') != 'err', f"got extra slot '{attr}'"
        assert len(mro_slots(inst)) == len(set(mro_slots(inst))), "duplicate slot"

    def test_subprocess_pipe(self):
        cmd_str = 'type' if sys.platform == 'win32' else 'cat'
        cmd = [cmd_str, str(self.png)]
        proc = subprocess.Popen(cmd, stdout=subprocess.PIPE, shell=(sys.platform == 'win32'))
        in_file = InputFile(proc.stdout)

        assert in_file.input_file_content == self.png.read_bytes()
        assert in_file.mimetype == 'image/png'
        assert in_file.filename == 'image.png'

        try:
            proc.kill()
        except ProcessLookupError:
            # This exception may be thrown if the process has finished before we had the chance
            # to kill it.
            pass

    def test_mimetypes(self, caplog):
        # Only test a few to make sure logic works okay
        assert InputFile(open('tests/data/telegram.jpg', 'rb')).mimetype == 'image/jpeg'
        assert InputFile(open('tests/data/telegram.webp', 'rb')).mimetype == 'image/webp'
        assert InputFile(open('tests/data/telegram.mp3', 'rb')).mimetype == 'audio/mpeg'

        # Test guess from file
        assert InputFile(BytesIO(b'blah'), filename='tg.jpg').mimetype == 'image/jpeg'
        assert InputFile(BytesIO(b'blah'), filename='tg.mp3').mimetype == 'audio/mpeg'

        # Test fallback
        assert (
            InputFile(BytesIO(b'blah'), filename='tg.notaproperext').mimetype
            == 'application/octet-stream'
        )
        assert InputFile(BytesIO(b'blah')).mimetype == 'application/octet-stream'

        # Test string file
        with caplog.at_level(logging.DEBUG):
            assert InputFile(open('tests/data/text_file.txt')).mimetype == 'text/plain'

            assert len(caplog.records) == 1
            assert caplog.records[0].getMessage().startswith('Could not parse file content')

    def test_filenames(self):
        assert InputFile(open('tests/data/telegram.jpg', 'rb')).filename == 'telegram.jpg'
        assert InputFile(open('tests/data/telegram.jpg', 'rb'), filename='blah').filename == 'blah'
        assert (
            InputFile(open('tests/data/telegram.jpg', 'rb'), filename='blah.jpg').filename
            == 'blah.jpg'
        )
        assert InputFile(open('tests/data/telegram', 'rb')).filename == 'telegram'
        assert InputFile(open('tests/data/telegram', 'rb'), filename='blah').filename == 'blah'
        assert (
            InputFile(open('tests/data/telegram', 'rb'), filename='blah.jpg').filename
            == 'blah.jpg'
        )

        class MockedFileobject:
            # A open(?, 'rb') without a .name
            def __init__(self, f):
                self.f = open(f, 'rb')

            def read(self):
                return self.f.read()

        assert InputFile(MockedFileobject('tests/data/telegram.jpg')).filename == 'image.jpeg'
        assert (
            InputFile(MockedFileobject('tests/data/telegram.jpg'), filename='blah').filename
            == 'blah'
        )
        assert (
            InputFile(MockedFileobject('tests/data/telegram.jpg'), filename='blah.jpg').filename
            == 'blah.jpg'
        )
        assert (
            InputFile(MockedFileobject('tests/data/telegram')).filename
            == 'application.octet-stream'
        )
        assert (
            InputFile(MockedFileobject('tests/data/telegram'), filename='blah').filename == 'blah'
        )
        assert (
            InputFile(MockedFileobject('tests/data/telegram'), filename='blah.jpg').filename
            == 'blah.jpg'
        )

    @pytest.mark.asyncio
    async def test_send_bytes(self, bot, chat_id):
        # We test this here and not at the respective test modules because it's not worth
        # duplicating the test for the different methods
<<<<<<< HEAD
        with open('tests/data/text_file.txt', 'rb') as file:
            message = await bot.send_document(chat_id, file.read())
=======
        with Path('tests/data/text_file.txt').open('rb') as file:
            message = bot.send_document(chat_id, file.read())
>>>>>>> 163d5987

        out = BytesIO()
        assert (await message.document.get_file()).download(out=out)
        out.seek(0)
        assert out.read().decode('utf-8') == 'PTB Rocks!'<|MERGE_RESOLUTION|>--- conflicted
+++ resolved
@@ -124,13 +124,8 @@
     async def test_send_bytes(self, bot, chat_id):
         # We test this here and not at the respective test modules because it's not worth
         # duplicating the test for the different methods
-<<<<<<< HEAD
-        with open('tests/data/text_file.txt', 'rb') as file:
+        with Path('tests/data/text_file.txt').open('rb') as file:
             message = await bot.send_document(chat_id, file.read())
-=======
-        with Path('tests/data/text_file.txt').open('rb') as file:
-            message = bot.send_document(chat_id, file.read())
->>>>>>> 163d5987
 
         out = BytesIO()
         assert (await message.document.get_file()).download(out=out)
