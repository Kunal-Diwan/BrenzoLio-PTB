--- conflicted
+++ resolved
@@ -20,8 +20,6 @@
 import subprocess
 import sys
 from io import BytesIO
-
-import pytest
 
 import pytest
 
@@ -128,19 +126,10 @@
     async def test_send_bytes(self, bot, chat_id):
         # We test this here and not at the respective test modules because it's not worth
         # duplicating the test for the different methods
-<<<<<<< HEAD
-        with Path('tests/data/text_file.txt').open('rb') as file:
-            message = await bot.send_document(chat_id, file.read())
-
-        out = BytesIO()
-        assert (await message.document.get_file()).download(out=out)
-=======
-        message = bot.send_document(chat_id, data_file('text_file.txt').read_bytes())
+        message = await bot.send_document(chat_id, data_file('text_file.txt').read_bytes())
         out = BytesIO()
 
-        assert message.document.get_file().download(out=out)
-
->>>>>>> 1adc96c1
+        assert (await message.document.get_file()).download(out=out)
         out.seek(0)
 
         assert out.read().decode('utf-8') == 'PTB Rocks!'