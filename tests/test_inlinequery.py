--- conflicted
+++ resolved
@@ -76,23 +76,13 @@
         assert check_shortcut_signature(
             InlineQuery.answer, Bot.answer_inline_query, ['inline_query_id'], ['auto_pagination']
         )
-<<<<<<< HEAD
         assert await check_shortcut_call(
-            inline_query.answer, inline_query.bot, 'answer_inline_query'
-        )
-        assert await check_defaults_handling(inline_query.answer, inline_query.bot)
-
-        monkeypatch.setattr(inline_query.bot, 'answer_inline_query', make_assertion)
-        assert await inline_query.answer(results=[])
-=======
-        assert check_shortcut_call(
             inline_query.answer, inline_query.get_bot(), 'answer_inline_query'
         )
-        assert check_defaults_handling(inline_query.answer, inline_query.get_bot())
+        assert await check_defaults_handling(inline_query.answer, inline_query.get_bot())
 
         monkeypatch.setattr(inline_query.get_bot(), 'answer_inline_query', make_assertion)
-        assert inline_query.answer(results=[])
->>>>>>> 8f4105d8
+        assert await inline_query.answer(results=[])
 
     @pytest.mark.asyncio
     async def test_answer_error(self, inline_query):
@@ -106,13 +96,8 @@
             offset_matches = kwargs.get('current_offset') == inline_query.offset
             return offset_matches and inline_query_id_matches
 
-<<<<<<< HEAD
-        monkeypatch.setattr(inline_query.bot, 'answer_inline_query', make_assertion)
+        monkeypatch.setattr(inline_query.get_bot(), 'answer_inline_query', make_assertion)
         assert await inline_query.answer(results=[], auto_pagination=True)
-=======
-        monkeypatch.setattr(inline_query.get_bot(), 'answer_inline_query', make_assertion)
-        assert inline_query.answer(results=[], auto_pagination=True)
->>>>>>> 8f4105d8
 
     def test_equality(self):
         a = InlineQuery(self.id_, User(1, '', False), '', '')
