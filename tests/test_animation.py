#!/usr/bin/env python
#
# A library that provides a Python interface to the Telegram Bot API
# Copyright (C) 2015-2021
# Leandro Toledo de Souza <devs@python-telegram-bot.org>
#
# This program is free software: you can redistribute it and/or modify
# it under the terms of the GNU Lesser Public License as published by
# the Free Software Foundation, either version 3 of the License, or
# (at your option) any later version.
#
# This program is distributed in the hope that it will be useful,
# but WITHOUT ANY WARRANTY; without even the implied warranty of
# MERCHANTABILITY or FITNESS FOR A PARTICULAR PURPOSE.  See the
# GNU Lesser Public License for more details.
#
# You should have received a copy of the GNU Lesser Public License
# along with this program.  If not, see [http://www.gnu.org/licenses/].
import os
from pathlib import Path

import pytest
from flaky import flaky

<<<<<<< HEAD
from telegram import PhotoSize, Animation, Voice, TelegramError, MessageEntity, Bot
from telegram.error import BadRequest
from telegram.utils.helpers import escape_markdown
=======
from telegram import PhotoSize, Animation, Voice, MessageEntity, Bot
from telegram.error import BadRequest, TelegramError
from telegram.helpers import escape_markdown
>>>>>>> 163d5987
from tests.conftest import check_shortcut_call, check_shortcut_signature, check_defaults_handling


@pytest.fixture(scope='function')
def animation_file():
    f = Path('tests/data/game.gif').open('rb')
    yield f
    f.close()


@pytest.fixture(scope='class')
<<<<<<< HEAD
@pytest.mark.asyncio
async def animation(bot, chat_id):
    with open('tests/data/game.gif', 'rb') as f:
        return (
            await bot.send_animation(
                chat_id, animation=f, timeout=50, thumb=open('tests/data/thumb.jpg', 'rb')
            )
=======
def animation(bot, chat_id):
    with Path('tests/data/game.gif').open('rb') as f:
        return bot.send_animation(
            chat_id, animation=f, timeout=50, thumb=open('tests/data/thumb.jpg', 'rb')
>>>>>>> 163d5987
        ).animation


class TestAnimation:
    animation_file_id = 'CgADAQADngIAAuyVeEez0xRovKi9VAI'
    animation_file_unique_id = 'adc3145fd2e84d95b64d68eaa22aa33e'
    width = 320
    height = 180
    duration = 1
    # animation_file_url = 'https://python-telegram-bot.org/static/testfiles/game.gif'
    # Shortened link, the above one is cached with the wrong duration.
    animation_file_url = 'http://bit.ly/2L18jua'
    file_name = 'game.gif.mp4'
    mime_type = 'video/mp4'
    file_size = 4127
    caption = "Test *animation*"

    def test_slot_behaviour(self, animation, mro_slots):
        for attr in animation.__slots__:
            assert getattr(animation, attr, 'err') != 'err', f"got extra slot '{attr}'"
        assert len(mro_slots(animation)) == len(set(mro_slots(animation))), "duplicate slot"

    def test_creation(self, animation):
        assert isinstance(animation, Animation)
        assert isinstance(animation.file_id, str)
        assert isinstance(animation.file_unique_id, str)
        assert animation.file_id != ''
        assert animation.file_unique_id != ''

    def test_expected_values(self, animation):
        assert animation.file_size == self.file_size
        assert animation.mime_type == self.mime_type
        assert animation.file_name == self.file_name
        assert isinstance(animation.thumb, PhotoSize)

    @flaky(3, 1)
<<<<<<< HEAD
    @pytest.mark.timeout(10)
    @pytest.mark.asyncio
    async def test_send_all_args(self, bot, chat_id, animation_file, animation, thumb_file):
        message = await bot.send_animation(
=======
    def test_send_all_args(self, bot, chat_id, animation_file, animation, thumb_file):
        message = bot.send_animation(
>>>>>>> 163d5987
            chat_id,
            animation_file,
            duration=self.duration,
            width=self.width,
            height=self.height,
            caption=self.caption,
            parse_mode='Markdown',
            disable_notification=False,
            thumb=thumb_file,
        )

        assert isinstance(message.animation, Animation)
        assert isinstance(message.animation.file_id, str)
        assert isinstance(message.animation.file_unique_id, str)
        assert message.animation.file_id != ''
        assert message.animation.file_unique_id != ''
        assert message.animation.file_name == animation.file_name
        assert message.animation.mime_type == animation.mime_type
        assert message.animation.file_size == animation.file_size
        assert message.animation.thumb.width == self.width
        assert message.animation.thumb.height == self.height

    @flaky(3, 1)
    def test_send_animation_custom_filename(self, bot, chat_id, animation_file, monkeypatch):
        def make_assertion(url, data, **kwargs):
            return data['animation'].filename == 'custom_filename'

        monkeypatch.setattr(bot.request, 'post', make_assertion)

        assert bot.send_animation(chat_id, animation_file, filename='custom_filename')
        monkeypatch.delattr(bot.request, 'post')

    @flaky(3, 1)
<<<<<<< HEAD
    @pytest.mark.timeout(10)
    @pytest.mark.asyncio
    async def test_get_and_download(self, bot, animation):
        new_file = await bot.get_file(animation.file_id)
=======
    def test_get_and_download(self, bot, animation):
        new_file = bot.get_file(animation.file_id)
>>>>>>> 163d5987

        assert new_file.file_size == self.file_size
        assert new_file.file_id == animation.file_id
        assert new_file.file_path.startswith('https://')

        new_filepath: Path = new_file.download('game.gif')

        assert new_filepath.is_file()

    @flaky(3, 1)
<<<<<<< HEAD
    @pytest.mark.timeout(10)
    @pytest.mark.asyncio
    async def test_send_animation_url_file(self, bot, chat_id, animation):
        message = await bot.send_animation(
=======
    def test_send_animation_url_file(self, bot, chat_id, animation):
        message = bot.send_animation(
>>>>>>> 163d5987
            chat_id=chat_id, animation=self.animation_file_url, caption=self.caption
        )

        assert message.caption == self.caption

        assert isinstance(message.animation, Animation)
        assert isinstance(message.animation.file_id, str)
        assert isinstance(message.animation.file_unique_id, str)
        assert message.animation.file_id != ''
        assert message.animation.file_unique_id != ''

        assert message.animation.duration == animation.duration
        assert message.animation.file_name == animation.file_name
        assert message.animation.mime_type == animation.mime_type
        assert message.animation.file_size == animation.file_size

    @flaky(3, 1)
<<<<<<< HEAD
    @pytest.mark.timeout(10)
    @pytest.mark.asyncio
    async def test_send_animation_caption_entities(self, bot, chat_id, animation):
=======
    def test_send_animation_caption_entities(self, bot, chat_id, animation):
>>>>>>> 163d5987
        test_string = 'Italic Bold Code'
        entities = [
            MessageEntity(MessageEntity.ITALIC, 0, 6),
            MessageEntity(MessageEntity.ITALIC, 7, 4),
            MessageEntity(MessageEntity.ITALIC, 12, 4),
        ]
        message = await bot.send_animation(
            chat_id, animation, caption=test_string, caption_entities=entities
        )

        assert message.caption == test_string
        assert message.caption_entities == entities

    @flaky(3, 1)
    @pytest.mark.parametrize('default_bot', [{'parse_mode': 'Markdown'}], indirect=True)
    @pytest.mark.asyncio
    async def test_send_animation_default_parse_mode_1(self, default_bot, chat_id, animation_file):
        test_string = 'Italic Bold Code'
        test_markdown_string = '_Italic_ *Bold* `Code`'

        message = await default_bot.send_animation(
            chat_id, animation_file, caption=test_markdown_string
        )
        assert message.caption_markdown == test_markdown_string
        assert message.caption == test_string

    @flaky(3, 1)
    @pytest.mark.parametrize('default_bot', [{'parse_mode': 'Markdown'}], indirect=True)
    @pytest.mark.asyncio
    async def test_send_animation_default_parse_mode_2(self, default_bot, chat_id, animation_file):
        test_markdown_string = '_Italic_ *Bold* `Code`'

        message = await default_bot.send_animation(
            chat_id, animation_file, caption=test_markdown_string, parse_mode=None
        )
        assert message.caption == test_markdown_string
        assert message.caption_markdown == escape_markdown(test_markdown_string)

    @flaky(3, 1)
    @pytest.mark.parametrize('default_bot', [{'parse_mode': 'Markdown'}], indirect=True)
    @pytest.mark.asyncio
    async def test_send_animation_default_parse_mode_3(self, default_bot, chat_id, animation_file):
        test_markdown_string = '_Italic_ *Bold* `Code`'

        message = await default_bot.send_animation(
            chat_id, animation_file, caption=test_markdown_string, parse_mode='HTML'
        )
        assert message.caption == test_markdown_string
        assert message.caption_markdown == escape_markdown(test_markdown_string)

    @pytest.mark.asyncio
    async def test_send_animation_local_files(self, monkeypatch, bot, chat_id):
        # For just test that the correct paths are passed as we have no local bot API set up
        test_flag = False
        expected = (Path.cwd() / 'tests/data/telegram.jpg/').as_uri()
        file = 'tests/data/telegram.jpg'

        async def make_assertion(_, data, *args, **kwargs):
            nonlocal test_flag
            test_flag = data.get('animation') == expected and data.get('thumb') == expected

        monkeypatch.setattr(bot, '_post', make_assertion)
        await bot.send_animation(chat_id, file, thumb=file)
        assert test_flag
        monkeypatch.delattr(bot, '_post')

    @flaky(3, 1)
    @pytest.mark.parametrize(
        'default_bot,custom',
        [
            ({'allow_sending_without_reply': True}, None),
            ({'allow_sending_without_reply': False}, None),
            ({'allow_sending_without_reply': False}, True),
        ],
        indirect=['default_bot'],
    )
    @pytest.mark.asyncio
    async def test_send_animation_default_allow_sending_without_reply(
        self, default_bot, chat_id, animation, custom
    ):
        reply_to_message = await default_bot.send_message(chat_id, 'test')
        await reply_to_message.delete()
        if custom is not None:
            message = await default_bot.send_animation(
                chat_id,
                animation,
                allow_sending_without_reply=custom,
                reply_to_message_id=reply_to_message.message_id,
            )
            assert message.reply_to_message is None
        elif default_bot.defaults.allow_sending_without_reply:
            message = await default_bot.send_animation(
                chat_id, animation, reply_to_message_id=reply_to_message.message_id
            )
            assert message.reply_to_message is None
        else:
            with pytest.raises(BadRequest, match='message not found'):
                await default_bot.send_animation(
                    chat_id, animation, reply_to_message_id=reply_to_message.message_id
                )

    @flaky(3, 1)
<<<<<<< HEAD
    @pytest.mark.timeout(10)
    @pytest.mark.asyncio
    async def test_resend(self, bot, chat_id, animation):
        message = await bot.send_animation(chat_id, animation.file_id)
=======
    def test_resend(self, bot, chat_id, animation):
        message = bot.send_animation(chat_id, animation.file_id)
>>>>>>> 163d5987

        assert message.animation == animation

    @pytest.mark.asyncio
    async def test_send_with_animation(self, monkeypatch, bot, chat_id, animation):
        async def test(url, data, **kwargs):
            return data['animation'] == animation.file_id

        monkeypatch.setattr(bot.request, 'post', test)
        message = await bot.send_animation(animation=animation, chat_id=chat_id)
        assert message

    def test_de_json(self, bot, animation):
        json_dict = {
            'file_id': self.animation_file_id,
            'file_unique_id': self.animation_file_unique_id,
            'width': self.width,
            'height': self.height,
            'duration': self.duration,
            'thumb': animation.thumb.to_dict(),
            'file_name': self.file_name,
            'mime_type': self.mime_type,
            'file_size': self.file_size,
        }
        animation = Animation.de_json(json_dict, bot)
        assert animation.file_id == self.animation_file_id
        assert animation.file_unique_id == self.animation_file_unique_id
        assert animation.file_name == self.file_name
        assert animation.mime_type == self.mime_type
        assert animation.file_size == self.file_size

    def test_to_dict(self, animation):
        animation_dict = animation.to_dict()

        assert isinstance(animation_dict, dict)
        assert animation_dict['file_id'] == animation.file_id
        assert animation_dict['file_unique_id'] == animation.file_unique_id
        assert animation_dict['width'] == animation.width
        assert animation_dict['height'] == animation.height
        assert animation_dict['duration'] == animation.duration
        assert animation_dict['thumb'] == animation.thumb.to_dict()
        assert animation_dict['file_name'] == animation.file_name
        assert animation_dict['mime_type'] == animation.mime_type
        assert animation_dict['file_size'] == animation.file_size

    @flaky(3, 1)
<<<<<<< HEAD
    @pytest.mark.timeout(10)
    @pytest.mark.asyncio
    async def test_error_send_empty_file(self, bot, chat_id):
=======
    def test_error_send_empty_file(self, bot, chat_id):
>>>>>>> 163d5987
        animation_file = open(os.devnull, 'rb')

        with pytest.raises(TelegramError):
            await bot.send_animation(chat_id=chat_id, animation=animation_file)

    @flaky(3, 1)
<<<<<<< HEAD
    @pytest.mark.timeout(10)
    @pytest.mark.asyncio
    async def test_error_send_empty_file_id(self, bot, chat_id):
=======
    def test_error_send_empty_file_id(self, bot, chat_id):
>>>>>>> 163d5987
        with pytest.raises(TelegramError):
            await bot.send_animation(chat_id=chat_id, animation='')

    @pytest.mark.asyncio
    async def test_error_send_without_required_args(self, bot, chat_id):
        with pytest.raises(TypeError):
<<<<<<< HEAD
            await bot.send_animation(chat_id=chat_id)

    @pytest.mark.asyncio
    async def test_get_file_instance_method(self, monkeypatch, animation):
        async def make_assertion(*_, **kwargs):
=======
            bot.send_animation(chat_id=chat_id)

    def test_get_file_instance_method(self, monkeypatch, animation):
        def make_assertion(*_, **kwargs):
>>>>>>> 163d5987
            return kwargs['file_id'] == animation.file_id

        assert check_shortcut_signature(Animation.get_file, Bot.get_file, ['file_id'], [])
        assert check_shortcut_call(animation.get_file, animation.bot, 'get_file')
<<<<<<< HEAD
        assert await check_defaults_handling(animation.get_file, animation.bot)
=======
        assert check_defaults_handling(animation.get_file, animation.bot)
>>>>>>> 163d5987

        monkeypatch.setattr(animation.bot, 'get_file', make_assertion)
        assert animation.get_file()

    def test_equality(self):
        a = Animation(
            self.animation_file_id,
            self.animation_file_unique_id,
            self.height,
            self.width,
            self.duration,
        )
        b = Animation('', self.animation_file_unique_id, self.height, self.width, self.duration)
        d = Animation('', '', 0, 0, 0)
        e = Voice(self.animation_file_id, self.animation_file_unique_id, 0)

        assert a == b
        assert hash(a) == hash(b)
        assert a is not b

        assert a != d
        assert hash(a) != hash(d)

        assert a != e
        assert hash(a) != hash(e)<|MERGE_RESOLUTION|>--- conflicted
+++ resolved
@@ -22,15 +22,9 @@
 import pytest
 from flaky import flaky
 
-<<<<<<< HEAD
-from telegram import PhotoSize, Animation, Voice, TelegramError, MessageEntity, Bot
-from telegram.error import BadRequest
-from telegram.utils.helpers import escape_markdown
-=======
 from telegram import PhotoSize, Animation, Voice, MessageEntity, Bot
 from telegram.error import BadRequest, TelegramError
 from telegram.helpers import escape_markdown
->>>>>>> 163d5987
 from tests.conftest import check_shortcut_call, check_shortcut_signature, check_defaults_handling
 
 
@@ -42,20 +36,13 @@
 
 
 @pytest.fixture(scope='class')
-<<<<<<< HEAD
 @pytest.mark.asyncio
 async def animation(bot, chat_id):
-    with open('tests/data/game.gif', 'rb') as f:
+    with Path('tests/data/game.gif').open('rb') as f:
         return (
             await bot.send_animation(
                 chat_id, animation=f, timeout=50, thumb=open('tests/data/thumb.jpg', 'rb')
             )
-=======
-def animation(bot, chat_id):
-    with Path('tests/data/game.gif').open('rb') as f:
-        return bot.send_animation(
-            chat_id, animation=f, timeout=50, thumb=open('tests/data/thumb.jpg', 'rb')
->>>>>>> 163d5987
         ).animation
 
 
@@ -92,15 +79,9 @@
         assert isinstance(animation.thumb, PhotoSize)
 
     @flaky(3, 1)
-<<<<<<< HEAD
-    @pytest.mark.timeout(10)
     @pytest.mark.asyncio
     async def test_send_all_args(self, bot, chat_id, animation_file, animation, thumb_file):
         message = await bot.send_animation(
-=======
-    def test_send_all_args(self, bot, chat_id, animation_file, animation, thumb_file):
-        message = bot.send_animation(
->>>>>>> 163d5987
             chat_id,
             animation_file,
             duration=self.duration,
@@ -134,34 +115,22 @@
         monkeypatch.delattr(bot.request, 'post')
 
     @flaky(3, 1)
-<<<<<<< HEAD
-    @pytest.mark.timeout(10)
     @pytest.mark.asyncio
     async def test_get_and_download(self, bot, animation):
         new_file = await bot.get_file(animation.file_id)
-=======
-    def test_get_and_download(self, bot, animation):
-        new_file = bot.get_file(animation.file_id)
->>>>>>> 163d5987
 
         assert new_file.file_size == self.file_size
         assert new_file.file_id == animation.file_id
         assert new_file.file_path.startswith('https://')
 
-        new_filepath: Path = new_file.download('game.gif')
+        new_filepath = await new_file.download('game.gif')
 
         assert new_filepath.is_file()
 
     @flaky(3, 1)
-<<<<<<< HEAD
-    @pytest.mark.timeout(10)
     @pytest.mark.asyncio
     async def test_send_animation_url_file(self, bot, chat_id, animation):
         message = await bot.send_animation(
-=======
-    def test_send_animation_url_file(self, bot, chat_id, animation):
-        message = bot.send_animation(
->>>>>>> 163d5987
             chat_id=chat_id, animation=self.animation_file_url, caption=self.caption
         )
 
@@ -179,13 +148,8 @@
         assert message.animation.file_size == animation.file_size
 
     @flaky(3, 1)
-<<<<<<< HEAD
-    @pytest.mark.timeout(10)
     @pytest.mark.asyncio
     async def test_send_animation_caption_entities(self, bot, chat_id, animation):
-=======
-    def test_send_animation_caption_entities(self, bot, chat_id, animation):
->>>>>>> 163d5987
         test_string = 'Italic Bold Code'
         entities = [
             MessageEntity(MessageEntity.ITALIC, 0, 6),
@@ -288,15 +252,9 @@
                 )
 
     @flaky(3, 1)
-<<<<<<< HEAD
-    @pytest.mark.timeout(10)
     @pytest.mark.asyncio
     async def test_resend(self, bot, chat_id, animation):
         message = await bot.send_animation(chat_id, animation.file_id)
-=======
-    def test_resend(self, bot, chat_id, animation):
-        message = bot.send_animation(chat_id, animation.file_id)
->>>>>>> 163d5987
 
         assert message.animation == animation
 
@@ -343,53 +301,32 @@
         assert animation_dict['file_size'] == animation.file_size
 
     @flaky(3, 1)
-<<<<<<< HEAD
-    @pytest.mark.timeout(10)
     @pytest.mark.asyncio
     async def test_error_send_empty_file(self, bot, chat_id):
-=======
-    def test_error_send_empty_file(self, bot, chat_id):
->>>>>>> 163d5987
         animation_file = open(os.devnull, 'rb')
 
         with pytest.raises(TelegramError):
             await bot.send_animation(chat_id=chat_id, animation=animation_file)
 
     @flaky(3, 1)
-<<<<<<< HEAD
-    @pytest.mark.timeout(10)
     @pytest.mark.asyncio
     async def test_error_send_empty_file_id(self, bot, chat_id):
-=======
-    def test_error_send_empty_file_id(self, bot, chat_id):
->>>>>>> 163d5987
         with pytest.raises(TelegramError):
             await bot.send_animation(chat_id=chat_id, animation='')
 
     @pytest.mark.asyncio
     async def test_error_send_without_required_args(self, bot, chat_id):
         with pytest.raises(TypeError):
-<<<<<<< HEAD
             await bot.send_animation(chat_id=chat_id)
 
     @pytest.mark.asyncio
     async def test_get_file_instance_method(self, monkeypatch, animation):
         async def make_assertion(*_, **kwargs):
-=======
-            bot.send_animation(chat_id=chat_id)
-
-    def test_get_file_instance_method(self, monkeypatch, animation):
-        def make_assertion(*_, **kwargs):
->>>>>>> 163d5987
             return kwargs['file_id'] == animation.file_id
 
         assert check_shortcut_signature(Animation.get_file, Bot.get_file, ['file_id'], [])
         assert check_shortcut_call(animation.get_file, animation.bot, 'get_file')
-<<<<<<< HEAD
         assert await check_defaults_handling(animation.get_file, animation.bot)
-=======
-        assert check_defaults_handling(animation.get_file, animation.bot)
->>>>>>> 163d5987
 
         monkeypatch.setattr(animation.bot, 'get_file', make_assertion)
         assert animation.get_file()
