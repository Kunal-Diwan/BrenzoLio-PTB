#!/usr/bin/env python
#
# A library that provides a Python interface to the Telegram Bot API
# Copyright (C) 2015-2021
# Leandro Toledo de Souza <devs@python-telegram-bot.org>
#
# This program is free software: you can redistribute it and/or modify
# it under the terms of the GNU Lesser Public License as published by
# the Free Software Foundation, either version 3 of the License, or
# (at your option) any later version.
#
# This program is distributed in the hope that it will be useful,
# but WITHOUT ANY WARRANTY; without even the implied warranty of
# MERCHANTABILITY or FITNESS FOR A PARTICULAR PURPOSE.  See the
# GNU Lesser Public License for more details.
#
# You should have received a copy of the GNU Lesser Public License
# along with this program.  If not, see [http://www.gnu.org/licenses/].
import pytest
from flaky import flaky

from telegram import constants
from telegram.error import BadRequest
from tests.conftest import data_file


class TestConstants:
    @flaky(3, 1)
    @pytest.mark.asyncio
    async def test_max_message_length(self, bot, chat_id):
        bot.send_message(chat_id=chat_id, text='a' * constants.MAX_MESSAGE_LENGTH)

        with pytest.raises(
            BadRequest,
            match='Message is too long',
        ):
            await bot.send_message(chat_id=chat_id, text='a' * (constants.MAX_MESSAGE_LENGTH + 1))

    @flaky(3, 1)
    @pytest.mark.asyncio
    async def test_max_caption_length(self, bot, chat_id):
        good_caption = 'a' * constants.MAX_CAPTION_LENGTH
<<<<<<< HEAD
        with Path('tests/data/telegram.png').open('rb') as f:
            good_msg = await bot.send_photo(photo=f, caption=good_caption, chat_id=chat_id)
        assert good_msg.caption == good_caption

        bad_caption = good_caption + 'Z'
        with pytest.raises(
            BadRequest,
            match="Media_caption_too_long",
        ), open('tests/data/telegram.png', 'rb') as f:
            await bot.send_photo(photo=f, caption=bad_caption, chat_id=chat_id)
=======
        with data_file('telegram.png').open('rb') as f:
            good_msg = bot.send_photo(photo=f, caption=good_caption, chat_id=chat_id)
        assert good_msg.caption == good_caption

        bad_caption = good_caption + 'Z'
        match = "Media_caption_too_long"
        with pytest.raises(BadRequest, match=match), data_file('telegram.png').open('rb') as f:
            bot.send_photo(photo=f, caption=bad_caption, chat_id=chat_id)
>>>>>>> 1adc96c1
<|MERGE_RESOLUTION|>--- conflicted
+++ resolved
@@ -40,24 +40,11 @@
     @pytest.mark.asyncio
     async def test_max_caption_length(self, bot, chat_id):
         good_caption = 'a' * constants.MAX_CAPTION_LENGTH
-<<<<<<< HEAD
-        with Path('tests/data/telegram.png').open('rb') as f:
+        with data_file('telegram.png').open('rb') as f:
             good_msg = await bot.send_photo(photo=f, caption=good_caption, chat_id=chat_id)
-        assert good_msg.caption == good_caption
-
-        bad_caption = good_caption + 'Z'
-        with pytest.raises(
-            BadRequest,
-            match="Media_caption_too_long",
-        ), open('tests/data/telegram.png', 'rb') as f:
-            await bot.send_photo(photo=f, caption=bad_caption, chat_id=chat_id)
-=======
-        with data_file('telegram.png').open('rb') as f:
-            good_msg = bot.send_photo(photo=f, caption=good_caption, chat_id=chat_id)
         assert good_msg.caption == good_caption
 
         bad_caption = good_caption + 'Z'
         match = "Media_caption_too_long"
         with pytest.raises(BadRequest, match=match), data_file('telegram.png').open('rb') as f:
-            bot.send_photo(photo=f, caption=bad_caption, chat_id=chat_id)
->>>>>>> 1adc96c1
+            await bot.send_photo(photo=f, caption=bad_caption, chat_id=chat_id)