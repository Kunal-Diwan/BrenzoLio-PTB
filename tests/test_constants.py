#!/usr/bin/env python
#
# A library that provides a Python interface to the Telegram Bot API
# Copyright (C) 2015-2021
# Leandro Toledo de Souza <devs@python-telegram-bot.org>
#
# This program is free software: you can redistribute it and/or modify
# it under the terms of the GNU Lesser Public License as published by
# the Free Software Foundation, either version 3 of the License, or
# (at your option) any later version.
#
# This program is distributed in the hope that it will be useful,
# but WITHOUT ANY WARRANTY; without even the implied warranty of
# MERCHANTABILITY or FITNESS FOR A PARTICULAR PURPOSE.  See the
# GNU Lesser Public License for more details.
#
# You should have received a copy of the GNU Lesser Public License
# along with this program.  If not, see [http://www.gnu.org/licenses/].
import json
from enum import IntEnum

import pytest
from flaky import flaky

from telegram import constants
from telegram.constants import _StringEnum
from telegram.error import BadRequest
from tests.conftest import data_file


class StrEnumTest(_StringEnum):
    FOO = 'foo'
    BAR = 'bar'


class IntEnumTest(IntEnum):
    FOO = 1
    BAR = 2


class TestConstants:
    def test__all__(self):
        expected = {
            key
            for key, member in constants.__dict__.items()
            if (
                not key.startswith('_')
                # exclude imported stuff
                and getattr(member, '__module__', 'telegram.constants') == 'telegram.constants'
            )
        }
        actual = set(constants.__all__)
        assert (
            actual == expected
        ), f"Members {expected - actual} were not listed in constants.__all__"

    def test_to_json(self):
        assert json.dumps(StrEnumTest.FOO) == json.dumps('foo')
        assert json.dumps(IntEnumTest.FOO) == json.dumps(1)

    def test_string_representation(self):
        assert repr(StrEnumTest.FOO) == '<StrEnumTest.FOO>'
        assert str(StrEnumTest.FOO) == 'StrEnumTest.FOO'

    def test_string_inheritance(self):
        assert isinstance(StrEnumTest.FOO, str)
        assert StrEnumTest.FOO + StrEnumTest.BAR == 'foobar'
        assert StrEnumTest.FOO.replace('o', 'a') == 'faa'

        assert StrEnumTest.FOO == StrEnumTest.FOO
        assert StrEnumTest.FOO == 'foo'
        assert StrEnumTest.FOO != StrEnumTest.BAR
        assert StrEnumTest.FOO != 'bar'
        assert StrEnumTest.FOO != object()

        assert hash(StrEnumTest.FOO) == hash('foo')

    def test_int_inheritance(self):
        assert isinstance(IntEnumTest.FOO, int)
        assert IntEnumTest.FOO + IntEnumTest.BAR == 3

        assert IntEnumTest.FOO == IntEnumTest.FOO
        assert IntEnumTest.FOO == 1
        assert IntEnumTest.FOO != IntEnumTest.BAR
        assert IntEnumTest.FOO != 2
        assert IntEnumTest.FOO != object()

        assert hash(IntEnumTest.FOO) == hash(1)

    @flaky(3, 1)
<<<<<<< HEAD
    @pytest.mark.asyncio
    async def test_max_message_length(self, bot, chat_id):
        await bot.send_message(chat_id=chat_id, text='a' * constants.MAX_MESSAGE_LENGTH)
=======
    def test_max_message_length(self, bot, chat_id):
        bot.send_message(chat_id=chat_id, text='a' * constants.MessageLimit.TEXT_LENGTH)
>>>>>>> 8f4105d8

        with pytest.raises(
            BadRequest,
            match='Message is too long',
        ):
<<<<<<< HEAD
            await bot.send_message(chat_id=chat_id, text='a' * (constants.MAX_MESSAGE_LENGTH + 1))

    @flaky(3, 1)
    @pytest.mark.asyncio
    async def test_max_caption_length(self, bot, chat_id):
        good_caption = 'a' * constants.MAX_CAPTION_LENGTH
=======
            bot.send_message(chat_id=chat_id, text='a' * (constants.MessageLimit.TEXT_LENGTH + 1))

    @flaky(3, 1)
    def test_max_caption_length(self, bot, chat_id):
        good_caption = 'a' * constants.MessageLimit.CAPTION_LENGTH
>>>>>>> 8f4105d8
        with data_file('telegram.png').open('rb') as f:
            good_msg = await bot.send_photo(photo=f, caption=good_caption, chat_id=chat_id)
        assert good_msg.caption == good_caption

        bad_caption = good_caption + 'Z'
        match = "Media_caption_too_long"
        with pytest.raises(BadRequest, match=match), data_file('telegram.png').open('rb') as f:
            await bot.send_photo(photo=f, caption=bad_caption, chat_id=chat_id)<|MERGE_RESOLUTION|>--- conflicted
+++ resolved
@@ -88,33 +88,22 @@
         assert hash(IntEnumTest.FOO) == hash(1)
 
     @flaky(3, 1)
-<<<<<<< HEAD
     @pytest.mark.asyncio
     async def test_max_message_length(self, bot, chat_id):
-        await bot.send_message(chat_id=chat_id, text='a' * constants.MAX_MESSAGE_LENGTH)
-=======
-    def test_max_message_length(self, bot, chat_id):
-        bot.send_message(chat_id=chat_id, text='a' * constants.MessageLimit.TEXT_LENGTH)
->>>>>>> 8f4105d8
+        await bot.send_message(chat_id=chat_id, text='a' * constants.MessageLimit.TEXT_LENGTH)
 
         with pytest.raises(
             BadRequest,
             match='Message is too long',
         ):
-<<<<<<< HEAD
-            await bot.send_message(chat_id=chat_id, text='a' * (constants.MAX_MESSAGE_LENGTH + 1))
+            await bot.send_message(
+                chat_id=chat_id, text='a' * (constants.MessageLimit.TEXT_LENGTH + 1)
+            )
 
     @flaky(3, 1)
     @pytest.mark.asyncio
     async def test_max_caption_length(self, bot, chat_id):
-        good_caption = 'a' * constants.MAX_CAPTION_LENGTH
-=======
-            bot.send_message(chat_id=chat_id, text='a' * (constants.MessageLimit.TEXT_LENGTH + 1))
-
-    @flaky(3, 1)
-    def test_max_caption_length(self, bot, chat_id):
         good_caption = 'a' * constants.MessageLimit.CAPTION_LENGTH
->>>>>>> 8f4105d8
         with data_file('telegram.png').open('rb') as f:
             good_msg = await bot.send_photo(photo=f, caption=good_caption, chat_id=chat_id)
         assert good_msg.caption == good_caption
