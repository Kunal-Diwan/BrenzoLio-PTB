#!/usr/bin/env python
#
# A library that provides a Python interface to the Telegram Bot API
# Copyright (C) 2015-2021
# Leandro Toledo de Souza <devs@python-telegram-bot.org>
#
# This program is free software: you can redistribute it and/or modify
# it under the terms of the GNU Lesser Public License as published by
# the Free Software Foundation, either version 3 of the License, or
# (at your option) any later version.
#
# This program is distributed in the hope that it will be useful,
# but WITHOUT ANY WARRANTY; without even the implied warranty of
# MERCHANTABILITY or FITNESS FOR A PARTICULAR PURPOSE.  See the
# GNU Lesser Public License for more details.
#
# You should have received a copy of the GNU Lesser Public License
# along with this program.  If not, see [http://www.gnu.org/licenses/].
import os
from pathlib import Path

import pytest
from flaky import flaky

from telegram import VideoNote, Voice, PhotoSize, Bot
from telegram.error import BadRequest, TelegramError
from tests.conftest import (
    check_shortcut_call,
    check_shortcut_signature,
    check_defaults_handling,
    data_file,
)


@pytest.fixture(scope='function')
def video_note_file():
    f = data_file('telegram2.mp4').open('rb')
    yield f
    f.close()


@pytest.fixture(scope='class')
<<<<<<< HEAD
@pytest.mark.asyncio
async def video_note(bot, chat_id):
    with open('tests/data/telegram2.mp4', 'rb') as f:
        return (await bot.send_video_note(chat_id, video_note=f, timeout=50)).video_note
=======
def video_note(bot, chat_id):
    with data_file('telegram2.mp4').open('rb') as f:
        return bot.send_video_note(chat_id, video_note=f, timeout=50).video_note
>>>>>>> 1adc96c1


class TestVideoNote:
    length = 240
    duration = 3
    file_size = 132084

    thumb_width = 240
    thumb_height = 240
    thumb_file_size = 11547

    caption = 'VideoNoteTest - Caption'
    videonote_file_id = '5a3128a4d2a04750b5b58397f3b5e812'
    videonote_file_unique_id = 'adc3145fd2e84d95b64d68eaa22aa33e'

    def test_creation(self, video_note):
        # Make sure file has been uploaded.
        assert isinstance(video_note, VideoNote)
        assert isinstance(video_note.file_id, str)
        assert isinstance(video_note.file_unique_id, str)
        assert video_note.file_id != ''
        assert video_note.file_unique_id != ''

        assert isinstance(video_note.thumb, PhotoSize)
        assert isinstance(video_note.thumb.file_id, str)
        assert isinstance(video_note.thumb.file_unique_id, str)
        assert video_note.thumb.file_id != ''
        assert video_note.thumb.file_unique_id != ''

    def test_expected_values(self, video_note):
        assert video_note.length == self.length
        assert video_note.duration == self.duration
        assert video_note.file_size == self.file_size

    @flaky(3, 1)
    @pytest.mark.asyncio
    async def test_send_all_args(self, bot, chat_id, video_note_file, video_note, thumb_file):
        message = await bot.send_video_note(
            chat_id,
            video_note_file,
            duration=self.duration,
            length=self.length,
            disable_notification=False,
            thumb=thumb_file,
        )

        assert isinstance(message.video_note, VideoNote)
        assert isinstance(message.video_note.file_id, str)
        assert isinstance(message.video_note.file_unique_id, str)
        assert message.video_note.file_id != ''
        assert message.video_note.file_unique_id != ''
        assert message.video_note.length == video_note.length
        assert message.video_note.duration == video_note.duration
        assert message.video_note.file_size == video_note.file_size

        assert message.video_note.thumb.file_size == self.thumb_file_size
        assert message.video_note.thumb.width == self.thumb_width
        assert message.video_note.thumb.height == self.thumb_height

    @flaky(3, 1)
    @pytest.mark.timeout(10)
    def test_send_video_note_custom_filename(self, bot, chat_id, video_note_file, monkeypatch):
        def make_assertion(url, data, **kwargs):
            return data['video_note'].filename == 'custom_filename'

        monkeypatch.setattr(bot.request, 'post', make_assertion)

        assert bot.send_video_note(chat_id, video_note_file, filename='custom_filename')

    @flaky(3, 1)
    @pytest.mark.asyncio
    async def test_get_and_download(self, bot, video_note):
        new_file = await bot.get_file(video_note.file_id)

        assert new_file.file_size == self.file_size
        assert new_file.file_id == video_note.file_id
        assert new_file.file_unique_id == video_note.file_unique_id
        assert new_file.file_path.startswith('https://')

        new_file.download('telegram2.mp4')

        assert os.path.isfile('telegram2.mp4')

    @flaky(3, 1)
    @pytest.mark.asyncio
    async def test_resend(self, bot, chat_id, video_note):
        message = await bot.send_video_note(chat_id, video_note.file_id)

        assert message.video_note == video_note

    @pytest.mark.asyncio
    async def test_send_with_video_note(self, monkeypatch, bot, chat_id, video_note):
        async def test(url, data, **kwargs):
            return data['video_note'] == video_note.file_id

        monkeypatch.setattr(bot.request, 'post', test)
        message = await bot.send_video_note(chat_id, video_note=video_note)
        assert message

    def test_de_json(self, bot):
        json_dict = {
            'file_id': self.videonote_file_id,
            'file_unique_id': self.videonote_file_unique_id,
            'length': self.length,
            'duration': self.duration,
            'file_size': self.file_size,
        }
        json_video_note = VideoNote.de_json(json_dict, bot)

        assert json_video_note.file_id == self.videonote_file_id
        assert json_video_note.file_unique_id == self.videonote_file_unique_id
        assert json_video_note.length == self.length
        assert json_video_note.duration == self.duration
        assert json_video_note.file_size == self.file_size

    def test_to_dict(self, video_note):
        video_note_dict = video_note.to_dict()

        assert isinstance(video_note_dict, dict)
        assert video_note_dict['file_id'] == video_note.file_id
        assert video_note_dict['file_unique_id'] == video_note.file_unique_id
        assert video_note_dict['length'] == video_note.length
        assert video_note_dict['duration'] == video_note.duration
        assert video_note_dict['file_size'] == video_note.file_size

    @pytest.mark.asyncio
    async def test_send_video_note_local_files(self, monkeypatch, bot, chat_id):
        # For just test that the correct paths are passed as we have no local bot API set up
        test_flag = False
        file = data_file('telegram.jpg')
        expected = file.as_uri()

        async def make_assertion(_, data, *args, **kwargs):
            nonlocal test_flag
            test_flag = data.get('video_note') == expected and data.get('thumb') == expected

        monkeypatch.setattr(bot, '_post', make_assertion)
        await bot.send_video_note(chat_id, file, thumb=file)
        assert test_flag

    @flaky(3, 1)
    @pytest.mark.timeout(10)
    @pytest.mark.parametrize(
        'default_bot,custom',
        [
            ({'allow_sending_without_reply': True}, None),
            ({'allow_sending_without_reply': False}, None),
            ({'allow_sending_without_reply': False}, True),
        ],
        indirect=['default_bot'],
    )
    @pytest.mark.asyncio
    async def test_send_video_note_default_allow_sending_without_reply(
        self, default_bot, chat_id, video_note, custom
    ):
        reply_to_message = await default_bot.send_message(chat_id, 'test')
        await reply_to_message.delete()
        if custom is not None:
            message = await default_bot.send_video_note(
                chat_id,
                video_note,
                allow_sending_without_reply=custom,
                reply_to_message_id=reply_to_message.message_id,
            )
            assert message.reply_to_message is None
        elif default_bot.defaults.allow_sending_without_reply:
            message = await default_bot.send_video_note(
                chat_id, video_note, reply_to_message_id=reply_to_message.message_id
            )
            assert message.reply_to_message is None
        else:
            with pytest.raises(BadRequest, match='message not found'):
                await default_bot.send_video_note(
                    chat_id, video_note, reply_to_message_id=reply_to_message.message_id
                )

    @flaky(3, 1)
    @pytest.mark.asyncio
    async def test_error_send_empty_file(self, bot, chat_id):
        with pytest.raises(TelegramError):
            await bot.send_video_note(chat_id, open(os.devnull, 'rb'))

    @flaky(3, 1)
    @pytest.mark.asyncio
    async def test_error_send_empty_file_id(self, bot, chat_id):
        with pytest.raises(TelegramError):
            await bot.send_video_note(chat_id, '')

    @pytest.mark.asyncio
    async def test_error_without_required_args(self, bot, chat_id):
        with pytest.raises(TypeError):
            await bot.send_video_note(chat_id=chat_id)

    @pytest.mark.asyncio
    async def test_get_file_instance_method(self, monkeypatch, video_note):
        async def make_assertion(*_, **kwargs):
            return kwargs['file_id'] == video_note.file_id

        assert check_shortcut_signature(VideoNote.get_file, Bot.get_file, ['file_id'], [])
        assert check_shortcut_call(video_note.get_file, video_note.bot, 'get_file')
        assert await check_defaults_handling(video_note.get_file, video_note.bot)

        monkeypatch.setattr(video_note.bot, 'get_file', make_assertion)
        assert video_note.get_file()

    def test_equality(self, video_note):
        a = VideoNote(video_note.file_id, video_note.file_unique_id, self.length, self.duration)
        b = VideoNote('', video_note.file_unique_id, self.length, self.duration)
        c = VideoNote(video_note.file_id, video_note.file_unique_id, 0, 0)
        d = VideoNote('', '', self.length, self.duration)
        e = Voice(video_note.file_id, video_note.file_unique_id, self.duration)

        assert a == b
        assert hash(a) == hash(b)
        assert a is not b

        assert a == c
        assert hash(a) == hash(c)

        assert a != d
        assert hash(a) != hash(d)

        assert a != e
        assert hash(a) != hash(e)<|MERGE_RESOLUTION|>--- conflicted
+++ resolved
@@ -17,8 +17,6 @@
 # You should have received a copy of the GNU Lesser Public License
 # along with this program.  If not, see [http://www.gnu.org/licenses/].
 import os
-from pathlib import Path
-
 import pytest
 from flaky import flaky
 
@@ -40,16 +38,10 @@
 
 
 @pytest.fixture(scope='class')
-<<<<<<< HEAD
 @pytest.mark.asyncio
 async def video_note(bot, chat_id):
-    with open('tests/data/telegram2.mp4', 'rb') as f:
+    with data_file('telegram2.mp4').open('rb') as f:
         return (await bot.send_video_note(chat_id, video_note=f, timeout=50)).video_note
-=======
-def video_note(bot, chat_id):
-    with data_file('telegram2.mp4').open('rb') as f:
-        return bot.send_video_note(chat_id, video_note=f, timeout=50).video_note
->>>>>>> 1adc96c1
 
 
 class TestVideoNote:
