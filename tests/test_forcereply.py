--- conflicted
+++ resolved
@@ -42,15 +42,9 @@
         assert len(mro_slots(force_reply)) == len(set(mro_slots(force_reply))), "duplicate slot"
 
     @flaky(3, 1)
-<<<<<<< HEAD
-    @pytest.mark.timeout(10)
     @pytest.mark.asyncio
     async def test_send_message_with_force_reply(self, bot, chat_id, force_reply):
         message = await bot.send_message(chat_id, 'text', reply_markup=force_reply)
-=======
-    def test_send_message_with_force_reply(self, bot, chat_id, force_reply):
-        message = bot.send_message(chat_id, 'text', reply_markup=force_reply)
->>>>>>> 163d5987
 
         assert message.text == 'text'
 
