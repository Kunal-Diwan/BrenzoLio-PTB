--- conflicted
+++ resolved
@@ -1698,88 +1698,6 @@
             assert bc[1].command == 'cmd2'
             assert bc[1].description == 'descr2'
 
-<<<<<<< HEAD
-    @pytest.mark.parametrize(
-        'chat_id,expected',
-        [
-            ('123', 'default'),
-            (123, 'default'),
-            ('-123', 'group'),
-            (-123, 'group'),
-            ('@supergroup', 'group'),
-            ('foobar', 'default'),
-        ],
-    )
-    def test_message_queue_group_chat_detection(
-        self, mq_bot, monkeypatch, chat_id, expected, caplog
-    ):
-        def _post(*args, **kwargs):
-            pass
-
-        monkeypatch.setattr(mq_bot, '_post', _post)
-        with caplog.at_level(logging.DEBUG):
-            result = mq_bot.send_message(chat_id, 'text', delay_queue=MessageQueue.DEFAULT_QUEUE)
-            assert isinstance(result, Promise)
-            assert len(caplog.records) == 4
-            assert expected in caplog.records[1].getMessage()
-
-        with caplog.at_level(logging.DEBUG):
-            result = mq_bot.send_message(
-                text='text', chat_id=chat_id, delay_queue=MessageQueue.DEFAULT_QUEUE
-            )
-            assert isinstance(result, Promise)
-            assert len(caplog.records) == 8
-            assert expected in caplog.records[5].getMessage()
-
-        with caplog.at_level(logging.DEBUG):
-            assert isinstance(mq_bot.get_me(delay_queue=MessageQueue.DEFAULT_QUEUE), Promise)
-            assert len(caplog.records) == 12
-            assert 'default' in caplog.records[9].getMessage()
-
-    def test_stopped_message_queue(self, mq_bot, caplog):
-        mq_bot.message_queue.stop()
-        with caplog.at_level(logging.DEBUG):
-            result = mq_bot.get_me(delay_queue=MessageQueue.DEFAULT_QUEUE)
-            assert not isinstance(result, Promise)
-            assert len(caplog.records) >= 2
-            assert 'Ignoring call to MessageQueue' in caplog.records[1].getMessage()
-
-    def test_no_message_queue(self, bot, caplog):
-        with caplog.at_level(logging.DEBUG):
-            result = bot.get_me(delay_queue=MessageQueue.DEFAULT_QUEUE)
-            assert not isinstance(result, Promise)
-            assert len(caplog.records) >= 2
-            assert 'Ignoring call to MessageQueue' in caplog.records[1].getMessage()
-
-    def test_message_queue_custom_delay_queue(self, chat_id, mq_bot, monkeypatch):
-        test_flag = False
-        orig_put = mq_bot.message_queue._delay_queues['custom_dq'].put
-
-        def put(*args, **kwargs):
-            nonlocal test_flag
-            test_flag = True
-            return orig_put(*args, **kwargs)
-
-        result = mq_bot.send_message(chat_id, 'general kenobi')
-        assert not isinstance(result, Promise)
-
-        monkeypatch.setattr(mq_bot.message_queue._delay_queues['custom_dq'], 'put', put)
-        result = mq_bot.send_message(chat_id, 'hello there', delay_queue='custom_dq')
-        assert isinstance(result, Promise)
-        assert test_flag
-
-    @pytest.mark.timeout(10)
-    def test_message_queue_context_manager(self, mq_bot, chat_id):
-        with open('tests/data/telegram.gif', 'rb') as document:
-            with open('tests/data/telegram.jpg', 'rb') as thumb:
-                promise = mq_bot.send_document(
-                    chat_id, document, thumb=thumb, delay_queue=MessageQueue.DEFAULT_QUEUE
-                )
-
-        message = promise.result()
-        assert message.document
-        assert message.document.thumb
-=======
     def test_log_out(self, monkeypatch, bot):
         # We don't actually make a request as to not break the test setup
         def assertion(url, data, *args, **kwargs):
@@ -1898,4 +1816,84 @@
             assert len(message.caption_entities) == 1
         else:
             assert len(message.caption_entities) == 0
->>>>>>> 73b0e29a
+
+    @pytest.mark.parametrize(
+        'chat_id,expected',
+        [
+            ('123', 'default'),
+            (123, 'default'),
+            ('-123', 'group'),
+            (-123, 'group'),
+            ('@supergroup', 'group'),
+            ('foobar', 'default'),
+        ],
+    )
+    def test_message_queue_group_chat_detection(
+        self, mq_bot, monkeypatch, chat_id, expected, caplog
+    ):
+        def _post(*args, **kwargs):
+            pass
+
+        monkeypatch.setattr(mq_bot, '_post', _post)
+        with caplog.at_level(logging.DEBUG):
+            result = mq_bot.send_message(chat_id, 'text', delay_queue=MessageQueue.DEFAULT_QUEUE)
+            assert isinstance(result, Promise)
+            assert len(caplog.records) == 4
+            assert expected in caplog.records[1].getMessage()
+
+        with caplog.at_level(logging.DEBUG):
+            result = mq_bot.send_message(
+                text='text', chat_id=chat_id, delay_queue=MessageQueue.DEFAULT_QUEUE
+            )
+            assert isinstance(result, Promise)
+            assert len(caplog.records) == 8
+            assert expected in caplog.records[5].getMessage()
+
+        with caplog.at_level(logging.DEBUG):
+            assert isinstance(mq_bot.get_me(delay_queue=MessageQueue.DEFAULT_QUEUE), Promise)
+            assert len(caplog.records) == 12
+            assert 'default' in caplog.records[9].getMessage()
+
+    def test_stopped_message_queue(self, mq_bot, caplog):
+        mq_bot.message_queue.stop()
+        with caplog.at_level(logging.DEBUG):
+            result = mq_bot.get_me(delay_queue=MessageQueue.DEFAULT_QUEUE)
+            assert not isinstance(result, Promise)
+            assert len(caplog.records) >= 2
+            assert 'Ignoring call to MessageQueue' in caplog.records[1].getMessage()
+
+    def test_no_message_queue(self, bot, caplog):
+        with caplog.at_level(logging.DEBUG):
+            result = bot.get_me(delay_queue=MessageQueue.DEFAULT_QUEUE)
+            assert not isinstance(result, Promise)
+            assert len(caplog.records) >= 2
+            assert 'Ignoring call to MessageQueue' in caplog.records[1].getMessage()
+
+    def test_message_queue_custom_delay_queue(self, chat_id, mq_bot, monkeypatch):
+        test_flag = False
+        orig_put = mq_bot.message_queue._delay_queues['custom_dq'].put
+
+        def put(*args, **kwargs):
+            nonlocal test_flag
+            test_flag = True
+            return orig_put(*args, **kwargs)
+
+        result = mq_bot.send_message(chat_id, 'general kenobi')
+        assert not isinstance(result, Promise)
+
+        monkeypatch.setattr(mq_bot.message_queue._delay_queues['custom_dq'], 'put', put)
+        result = mq_bot.send_message(chat_id, 'hello there', delay_queue='custom_dq')
+        assert isinstance(result, Promise)
+        assert test_flag
+
+    @pytest.mark.timeout(10)
+    def test_message_queue_context_manager(self, mq_bot, chat_id):
+        with open('tests/data/telegram.gif', 'rb') as document:
+            with open('tests/data/telegram.jpg', 'rb') as thumb:
+                promise = mq_bot.send_document(
+                    chat_id, document, thumb=thumb, delay_queue=MessageQueue.DEFAULT_QUEUE
+                )
+
+        message = promise.result()
+        assert message.document
+        assert message.document.thumb