#!/usr/bin/env python
#
# A library that provides a Python interface to the Telegram Bot API
# Copyright (C) 2015-2021
# Leandro Toledo de Souza <devs@python-telegram-bot.org>
#
# This program is free software: you can redistribute it and/or modify
# it under the terms of the GNU Lesser Public License as published by
# the Free Software Foundation, either version 3 of the License, or
# (at your option) any later version.
#
# This program is distributed in the hope that it will be useful,
# but WITHOUT ANY WARRANTY; without even the implied warranty of
# MERCHANTABILITY or FITNESS FOR A PARTICULAR PURPOSE.  See the
# GNU Lesser Public License for more details.
#
# You should have received a copy of the GNU Lesser Public License
# along with this program.  If not, see [http://www.gnu.org/licenses/].
import os
from pathlib import Path

import pytest
from flaky import flaky

<<<<<<< HEAD
from telegram import Audio, TelegramError, Voice, MessageEntity, Bot
from telegram.utils.helpers import escape_markdown
=======
from telegram import Audio, Voice, MessageEntity, Bot
from telegram.error import TelegramError
from telegram.helpers import escape_markdown
>>>>>>> 163d5987
from tests.conftest import check_shortcut_call, check_shortcut_signature, check_defaults_handling


@pytest.fixture(scope='function')
def audio_file():
    f = Path('tests/data/telegram.mp3').open('rb')
    yield f
    f.close()


@pytest.fixture(scope='class')
<<<<<<< HEAD
@pytest.mark.asyncio
async def audio(bot, chat_id):
    with open('tests/data/telegram.mp3', 'rb') as f:
        return (
            await bot.send_audio(
                chat_id, audio=f, timeout=50, thumb=open('tests/data/thumb.jpg', 'rb')
            )
=======
def audio(bot, chat_id):
    with Path('tests/data/telegram.mp3').open('rb') as f:
        return bot.send_audio(
            chat_id, audio=f, timeout=50, thumb=Path('tests/data/thumb.jpg').open('rb')
>>>>>>> 163d5987
        ).audio


class TestAudio:
    caption = 'Test *audio*'
    performer = 'Leandro Toledo'
    title = 'Teste'
    file_name = 'telegram.mp3'
    duration = 3
    # audio_file_url = 'https://python-telegram-bot.org/static/testfiles/telegram.mp3'
    # Shortened link, the above one is cached with the wrong duration.
    audio_file_url = 'https://goo.gl/3En24v'
    mime_type = 'audio/mpeg'
    file_size = 122920
    thumb_file_size = 1427
    thumb_width = 50
    thumb_height = 50
    audio_file_id = '5a3128a4d2a04750b5b58397f3b5e812'
    audio_file_unique_id = 'adc3145fd2e84d95b64d68eaa22aa33e'

    def test_slot_behaviour(self, audio, mro_slots):
        for attr in audio.__slots__:
            assert getattr(audio, attr, 'err') != 'err', f"got extra slot '{attr}'"
        assert len(mro_slots(audio)) == len(set(mro_slots(audio))), "duplicate slot"

    def test_creation(self, audio):
        # Make sure file has been uploaded.
        assert isinstance(audio, Audio)
        assert isinstance(audio.file_id, str)
        assert isinstance(audio.file_unique_id, str)
        assert audio.file_id != ''
        assert audio.file_unique_id != ''

    def test_expected_values(self, audio):
        assert audio.duration == self.duration
        assert audio.performer is None
        assert audio.title is None
        assert audio.mime_type == self.mime_type
        assert audio.file_size == self.file_size
        assert audio.thumb.file_size == self.thumb_file_size
        assert audio.thumb.width == self.thumb_width
        assert audio.thumb.height == self.thumb_height

    @flaky(3, 1)
<<<<<<< HEAD
    @pytest.mark.timeout(10)
    @pytest.mark.asyncio
    async def test_send_all_args(self, bot, chat_id, audio_file, thumb_file):
        message = await bot.send_audio(
=======
    def test_send_all_args(self, bot, chat_id, audio_file, thumb_file):
        message = bot.send_audio(
>>>>>>> 163d5987
            chat_id,
            audio=audio_file,
            caption=self.caption,
            duration=self.duration,
            performer=self.performer,
            title=self.title,
            disable_notification=False,
            parse_mode='Markdown',
            thumb=thumb_file,
        )

        assert message.caption == self.caption.replace('*', '')

        assert isinstance(message.audio, Audio)
        assert isinstance(message.audio.file_id, str)
        assert isinstance(message.audio.file_unique_id, str)
        assert message.audio.file_unique_id is not None
        assert message.audio.file_id is not None
        assert message.audio.duration == self.duration
        assert message.audio.performer == self.performer
        assert message.audio.title == self.title
        assert message.audio.file_name == self.file_name
        assert message.audio.mime_type == self.mime_type
        assert message.audio.file_size == self.file_size
        assert message.audio.thumb.file_size == self.thumb_file_size
        assert message.audio.thumb.width == self.thumb_width
        assert message.audio.thumb.height == self.thumb_height

    @flaky(3, 1)
    def test_send_audio_custom_filename(self, bot, chat_id, audio_file, monkeypatch):
        def make_assertion(url, data, **kwargs):
            return data['audio'].filename == 'custom_filename'

        monkeypatch.setattr(bot.request, 'post', make_assertion)

        assert bot.send_audio(chat_id, audio_file, filename='custom_filename')

    @flaky(3, 1)
<<<<<<< HEAD
    @pytest.mark.timeout(10)
    @pytest.mark.asyncio
    async def test_get_and_download(self, bot, audio):
        new_file = await bot.get_file(audio.file_id)
=======
    def test_get_and_download(self, bot, audio):
        new_file = bot.get_file(audio.file_id)
>>>>>>> 163d5987

        assert new_file.file_size == self.file_size
        assert new_file.file_id == audio.file_id
        assert new_file.file_unique_id == audio.file_unique_id
        assert str(new_file.file_path).startswith('https://')

        new_file.download('telegram.mp3')

        assert Path('telegram.mp3').is_file()

    @flaky(3, 1)
<<<<<<< HEAD
    @pytest.mark.timeout(10)
    @pytest.mark.asyncio
    async def test_send_mp3_url_file(self, bot, chat_id, audio):
        message = await bot.send_audio(
            chat_id=chat_id, audio=self.audio_file_url, caption=self.caption
        )
=======
    def test_send_mp3_url_file(self, bot, chat_id, audio):
        message = bot.send_audio(chat_id=chat_id, audio=self.audio_file_url, caption=self.caption)
>>>>>>> 163d5987

        assert message.caption == self.caption

        assert isinstance(message.audio, Audio)
        assert isinstance(message.audio.file_id, str)
        assert isinstance(message.audio.file_unique_id, str)
        assert message.audio.file_unique_id is not None
        assert message.audio.file_id is not None
        assert message.audio.duration == audio.duration
        assert message.audio.mime_type == audio.mime_type
        assert message.audio.file_size == audio.file_size

    @flaky(3, 1)
<<<<<<< HEAD
    @pytest.mark.timeout(10)
    @pytest.mark.asyncio
    async def test_resend(self, bot, chat_id, audio):
        message = await bot.send_audio(chat_id=chat_id, audio=audio.file_id)
=======
    def test_resend(self, bot, chat_id, audio):
        message = bot.send_audio(chat_id=chat_id, audio=audio.file_id)
>>>>>>> 163d5987

        assert message.audio == audio

    @pytest.mark.asyncio
    async def test_send_with_audio(self, monkeypatch, bot, chat_id, audio):
        async def test(url, data, **kwargs):
            return data['audio'] == audio.file_id

        monkeypatch.setattr(bot.request, 'post', test)
        message = await bot.send_audio(audio=audio, chat_id=chat_id)
        assert message

    @flaky(3, 1)
<<<<<<< HEAD
    @pytest.mark.timeout(10)
    @pytest.mark.asyncio
    async def test_send_audio_caption_entities(self, bot, chat_id, audio):
=======
    def test_send_audio_caption_entities(self, bot, chat_id, audio):
>>>>>>> 163d5987
        test_string = 'Italic Bold Code'
        entities = [
            MessageEntity(MessageEntity.ITALIC, 0, 6),
            MessageEntity(MessageEntity.ITALIC, 7, 4),
            MessageEntity(MessageEntity.ITALIC, 12, 4),
        ]
        message = await bot.send_audio(
            chat_id, audio, caption=test_string, caption_entities=entities
        )

        assert message.caption == test_string
        assert message.caption_entities == entities

    @flaky(3, 1)
    @pytest.mark.parametrize('default_bot', [{'parse_mode': 'Markdown'}], indirect=True)
    @pytest.mark.asyncio
    async def test_send_audio_default_parse_mode_1(
        self, default_bot, chat_id, audio_file, thumb_file
    ):
        test_string = 'Italic Bold Code'
        test_markdown_string = '_Italic_ *Bold* `Code`'

        message = await default_bot.send_audio(chat_id, audio_file, caption=test_markdown_string)
        assert message.caption_markdown == test_markdown_string
        assert message.caption == test_string

    @flaky(3, 1)
    @pytest.mark.parametrize('default_bot', [{'parse_mode': 'Markdown'}], indirect=True)
    @pytest.mark.asyncio
    async def test_send_audio_default_parse_mode_2(
        self, default_bot, chat_id, audio_file, thumb_file
    ):
        test_markdown_string = '_Italic_ *Bold* `Code`'

        message = await default_bot.send_audio(
            chat_id, audio_file, caption=test_markdown_string, parse_mode=None
        )
        assert message.caption == test_markdown_string
        assert message.caption_markdown == escape_markdown(test_markdown_string)

    @flaky(3, 1)
    @pytest.mark.parametrize('default_bot', [{'parse_mode': 'Markdown'}], indirect=True)
    @pytest.mark.asyncio
    async def test_send_audio_default_parse_mode_3(
        self, default_bot, chat_id, audio_file, thumb_file
    ):
        test_markdown_string = '_Italic_ *Bold* `Code`'

        message = await default_bot.send_audio(
            chat_id, audio_file, caption=test_markdown_string, parse_mode='HTML'
        )
        assert message.caption == test_markdown_string
        assert message.caption_markdown == escape_markdown(test_markdown_string)

    @pytest.mark.asyncio
    async def test_send_audio_local_files(self, monkeypatch, bot, chat_id):
        # For just test that the correct paths are passed as we have no local bot API set up
        test_flag = False
        expected = (Path.cwd() / 'tests/data/telegram.jpg/').as_uri()
        file = 'tests/data/telegram.jpg'

        async def make_assertion(_, data, *args, **kwargs):
            nonlocal test_flag
            test_flag = data.get('audio') == expected and data.get('thumb') == expected

        monkeypatch.setattr(bot, '_post', make_assertion)
        await bot.send_audio(chat_id, file, thumb=file)
        assert test_flag
        monkeypatch.delattr(bot, '_post')

    def test_de_json(self, bot, audio):
        json_dict = {
            'file_id': self.audio_file_id,
            'file_unique_id': self.audio_file_unique_id,
            'duration': self.duration,
            'performer': self.performer,
            'title': self.title,
            'file_name': self.file_name,
            'caption': self.caption,
            'mime_type': self.mime_type,
            'file_size': self.file_size,
            'thumb': audio.thumb.to_dict(),
        }
        json_audio = Audio.de_json(json_dict, bot)

        assert json_audio.file_id == self.audio_file_id
        assert json_audio.file_unique_id == self.audio_file_unique_id
        assert json_audio.duration == self.duration
        assert json_audio.performer == self.performer
        assert json_audio.title == self.title
        assert json_audio.file_name == self.file_name
        assert json_audio.mime_type == self.mime_type
        assert json_audio.file_size == self.file_size
        assert json_audio.thumb == audio.thumb

    def test_to_dict(self, audio):
        audio_dict = audio.to_dict()

        assert isinstance(audio_dict, dict)
        assert audio_dict['file_id'] == audio.file_id
        assert audio_dict['file_unique_id'] == audio.file_unique_id
        assert audio_dict['duration'] == audio.duration
        assert audio_dict['mime_type'] == audio.mime_type
        assert audio_dict['file_size'] == audio.file_size
        assert audio_dict['file_name'] == audio.file_name

    @flaky(3, 1)
<<<<<<< HEAD
    @pytest.mark.timeout(10)
    @pytest.mark.asyncio
    async def test_error_send_empty_file(self, bot, chat_id):
=======
    def test_error_send_empty_file(self, bot, chat_id):
>>>>>>> 163d5987
        audio_file = open(os.devnull, 'rb')

        with pytest.raises(TelegramError):
            await bot.send_audio(chat_id=chat_id, audio=audio_file)

    @flaky(3, 1)
<<<<<<< HEAD
    @pytest.mark.timeout(10)
    @pytest.mark.asyncio
    async def test_error_send_empty_file_id(self, bot, chat_id):
=======
    def test_error_send_empty_file_id(self, bot, chat_id):
>>>>>>> 163d5987
        with pytest.raises(TelegramError):
            await bot.send_audio(chat_id=chat_id, audio='')

    @pytest.mark.asyncio
    async def test_error_send_without_required_args(self, bot, chat_id):
        with pytest.raises(TypeError):
<<<<<<< HEAD
            await bot.send_audio(chat_id=chat_id)

    @pytest.mark.asyncio
    async def test_get_file_instance_method(self, monkeypatch, audio):
        async def make_assertion(*_, **kwargs):
=======
            bot.send_audio(chat_id=chat_id)

    def test_get_file_instance_method(self, monkeypatch, audio):
        def make_assertion(*_, **kwargs):
>>>>>>> 163d5987
            return kwargs['file_id'] == audio.file_id

        assert check_shortcut_signature(Audio.get_file, Bot.get_file, ['file_id'], [])
        assert check_shortcut_call(audio.get_file, audio.bot, 'get_file')
<<<<<<< HEAD
        assert await check_defaults_handling(audio.get_file, audio.bot)
=======
        assert check_defaults_handling(audio.get_file, audio.bot)
>>>>>>> 163d5987

        monkeypatch.setattr(audio.bot, 'get_file', make_assertion)
        assert audio.get_file()

    def test_equality(self, audio):
        a = Audio(audio.file_id, audio.file_unique_id, audio.duration)
        b = Audio('', audio.file_unique_id, audio.duration)
        c = Audio(audio.file_id, audio.file_unique_id, 0)
        d = Audio('', '', audio.duration)
        e = Voice(audio.file_id, audio.file_unique_id, audio.duration)

        assert a == b
        assert hash(a) == hash(b)
        assert a is not b

        assert a == c
        assert hash(a) == hash(c)

        assert a != d
        assert hash(a) != hash(d)

        assert a != e
        assert hash(a) != hash(e)<|MERGE_RESOLUTION|>--- conflicted
+++ resolved
@@ -22,14 +22,9 @@
 import pytest
 from flaky import flaky
 
-<<<<<<< HEAD
-from telegram import Audio, TelegramError, Voice, MessageEntity, Bot
-from telegram.utils.helpers import escape_markdown
-=======
 from telegram import Audio, Voice, MessageEntity, Bot
 from telegram.error import TelegramError
 from telegram.helpers import escape_markdown
->>>>>>> 163d5987
 from tests.conftest import check_shortcut_call, check_shortcut_signature, check_defaults_handling
 
 
@@ -41,20 +36,13 @@
 
 
 @pytest.fixture(scope='class')
-<<<<<<< HEAD
 @pytest.mark.asyncio
 async def audio(bot, chat_id):
-    with open('tests/data/telegram.mp3', 'rb') as f:
+    with Path('tests/data/telegram.mp3').open('rb') as f:
         return (
             await bot.send_audio(
-                chat_id, audio=f, timeout=50, thumb=open('tests/data/thumb.jpg', 'rb')
+                chat_id, audio=f, timeout=50, thumb=Path('tests/data/thumb.jpg').open('rb')
             )
-=======
-def audio(bot, chat_id):
-    with Path('tests/data/telegram.mp3').open('rb') as f:
-        return bot.send_audio(
-            chat_id, audio=f, timeout=50, thumb=Path('tests/data/thumb.jpg').open('rb')
->>>>>>> 163d5987
         ).audio
 
 
@@ -99,15 +87,9 @@
         assert audio.thumb.height == self.thumb_height
 
     @flaky(3, 1)
-<<<<<<< HEAD
-    @pytest.mark.timeout(10)
     @pytest.mark.asyncio
     async def test_send_all_args(self, bot, chat_id, audio_file, thumb_file):
         message = await bot.send_audio(
-=======
-    def test_send_all_args(self, bot, chat_id, audio_file, thumb_file):
-        message = bot.send_audio(
->>>>>>> 163d5987
             chat_id,
             audio=audio_file,
             caption=self.caption,
@@ -146,15 +128,9 @@
         assert bot.send_audio(chat_id, audio_file, filename='custom_filename')
 
     @flaky(3, 1)
-<<<<<<< HEAD
-    @pytest.mark.timeout(10)
     @pytest.mark.asyncio
     async def test_get_and_download(self, bot, audio):
         new_file = await bot.get_file(audio.file_id)
-=======
-    def test_get_and_download(self, bot, audio):
-        new_file = bot.get_file(audio.file_id)
->>>>>>> 163d5987
 
         assert new_file.file_size == self.file_size
         assert new_file.file_id == audio.file_id
@@ -166,17 +142,11 @@
         assert Path('telegram.mp3').is_file()
 
     @flaky(3, 1)
-<<<<<<< HEAD
-    @pytest.mark.timeout(10)
     @pytest.mark.asyncio
     async def test_send_mp3_url_file(self, bot, chat_id, audio):
         message = await bot.send_audio(
             chat_id=chat_id, audio=self.audio_file_url, caption=self.caption
         )
-=======
-    def test_send_mp3_url_file(self, bot, chat_id, audio):
-        message = bot.send_audio(chat_id=chat_id, audio=self.audio_file_url, caption=self.caption)
->>>>>>> 163d5987
 
         assert message.caption == self.caption
 
@@ -190,15 +160,9 @@
         assert message.audio.file_size == audio.file_size
 
     @flaky(3, 1)
-<<<<<<< HEAD
-    @pytest.mark.timeout(10)
     @pytest.mark.asyncio
     async def test_resend(self, bot, chat_id, audio):
         message = await bot.send_audio(chat_id=chat_id, audio=audio.file_id)
-=======
-    def test_resend(self, bot, chat_id, audio):
-        message = bot.send_audio(chat_id=chat_id, audio=audio.file_id)
->>>>>>> 163d5987
 
         assert message.audio == audio
 
@@ -212,13 +176,8 @@
         assert message
 
     @flaky(3, 1)
-<<<<<<< HEAD
-    @pytest.mark.timeout(10)
     @pytest.mark.asyncio
     async def test_send_audio_caption_entities(self, bot, chat_id, audio):
-=======
-    def test_send_audio_caption_entities(self, bot, chat_id, audio):
->>>>>>> 163d5987
         test_string = 'Italic Bold Code'
         entities = [
             MessageEntity(MessageEntity.ITALIC, 0, 6),
@@ -326,53 +285,32 @@
         assert audio_dict['file_name'] == audio.file_name
 
     @flaky(3, 1)
-<<<<<<< HEAD
-    @pytest.mark.timeout(10)
     @pytest.mark.asyncio
     async def test_error_send_empty_file(self, bot, chat_id):
-=======
-    def test_error_send_empty_file(self, bot, chat_id):
->>>>>>> 163d5987
         audio_file = open(os.devnull, 'rb')
 
         with pytest.raises(TelegramError):
             await bot.send_audio(chat_id=chat_id, audio=audio_file)
 
     @flaky(3, 1)
-<<<<<<< HEAD
-    @pytest.mark.timeout(10)
     @pytest.mark.asyncio
     async def test_error_send_empty_file_id(self, bot, chat_id):
-=======
-    def test_error_send_empty_file_id(self, bot, chat_id):
->>>>>>> 163d5987
         with pytest.raises(TelegramError):
             await bot.send_audio(chat_id=chat_id, audio='')
 
     @pytest.mark.asyncio
     async def test_error_send_without_required_args(self, bot, chat_id):
         with pytest.raises(TypeError):
-<<<<<<< HEAD
             await bot.send_audio(chat_id=chat_id)
 
     @pytest.mark.asyncio
     async def test_get_file_instance_method(self, monkeypatch, audio):
         async def make_assertion(*_, **kwargs):
-=======
-            bot.send_audio(chat_id=chat_id)
-
-    def test_get_file_instance_method(self, monkeypatch, audio):
-        def make_assertion(*_, **kwargs):
->>>>>>> 163d5987
             return kwargs['file_id'] == audio.file_id
 
         assert check_shortcut_signature(Audio.get_file, Bot.get_file, ['file_id'], [])
         assert check_shortcut_call(audio.get_file, audio.bot, 'get_file')
-<<<<<<< HEAD
         assert await check_defaults_handling(audio.get_file, audio.bot)
-=======
-        assert check_defaults_handling(audio.get_file, audio.bot)
->>>>>>> 163d5987
 
         monkeypatch.setattr(audio.bot, 'get_file', make_assertion)
         assert audio.get_file()
