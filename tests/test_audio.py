--- conflicted
+++ resolved
@@ -41,21 +41,11 @@
 
 
 @pytest.fixture(scope='class')
-<<<<<<< HEAD
 @pytest.mark.asyncio
 async def audio(bot, chat_id):
-    with Path('tests/data/telegram.mp3').open('rb') as f:
-        return (
-            await bot.send_audio(
-                chat_id, audio=f, timeout=50, thumb=Path('tests/data/thumb.jpg').open('rb')
-            )
-        ).audio
-=======
-def audio(bot, chat_id):
     with data_file('telegram.mp3').open('rb') as f:
         thumb = data_file('thumb.jpg')
-        return bot.send_audio(chat_id, audio=f, timeout=50, thumb=thumb.open('rb')).audio
->>>>>>> 1adc96c1
+        return (await bot.send_audio(chat_id, audio=f, timeout=50, thumb=thumb.open('rb'))).audio
 
 
 class TestAudio:
