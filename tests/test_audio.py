--- conflicted
+++ resolved
@@ -316,19 +316,11 @@
             return kwargs['file_id'] == audio.file_id
 
         assert check_shortcut_signature(Audio.get_file, Bot.get_file, ['file_id'], [])
-<<<<<<< HEAD
-        assert await check_shortcut_call(audio.get_file, audio.bot, 'get_file')
-        assert await check_defaults_handling(audio.get_file, audio.bot)
-
-        monkeypatch.setattr(audio.bot, 'get_file', make_assertion)
+        assert await check_shortcut_call(audio.get_file, audio.get_bot(), 'get_file')
+        assert await check_defaults_handling(audio.get_file, audio.get_bot())
+
+        monkeypatch.setattr(audio._bot, 'get_file', make_assertion)
         assert await audio.get_file()
-=======
-        assert check_shortcut_call(audio.get_file, audio.get_bot(), 'get_file')
-        assert check_defaults_handling(audio.get_file, audio.get_bot())
-
-        monkeypatch.setattr(audio._bot, 'get_file', make_assertion)
-        assert audio.get_file()
->>>>>>> 8f4105d8
 
     def test_equality(self, audio):
         a = Audio(audio.file_id, audio.file_unique_id, audio.duration)
