#!/usr/bin/env python
#
# A library that provides a Python interface to the Telegram Bot API
# Copyright (C) 2015-2021
# Leandro Toledo de Souza <devs@python-telegram-bot.org>
#
# This program is free software: you can redistribute it and/or modify
# it under the terms of the GNU Lesser Public License as published by
# the Free Software Foundation, either version 3 of the License, or
# (at your option) any later version.
#
# This program is distributed in the hope that it will be useful,
# but WITHOUT ANY WARRANTY; without even the implied warranty of
# MERCHANTABILITY or FITNESS FOR A PARTICULAR PURPOSE.  See the
# GNU Lesser Public License for more details.
#
# You should have received a copy of the GNU Lesser Public License
# along with this program.  If not, see [http://www.gnu.org/licenses/].
import os
from pathlib import Path
from time import sleep

import pytest
from flaky import flaky

<<<<<<< HEAD
from telegram import Sticker, PhotoSize, TelegramError, StickerSet, Audio, MaskPosition, Bot
from telegram.error import BadRequest
=======
from telegram import Sticker, PhotoSize, StickerSet, Audio, MaskPosition, Bot
from telegram.error import BadRequest, TelegramError
>>>>>>> 163d5987
from tests.conftest import check_shortcut_call, check_shortcut_signature, check_defaults_handling


@pytest.fixture(scope='function')
def sticker_file():
    f = Path('tests/data/telegram.webp').open('rb')
    yield f
    f.close()


@pytest.fixture(scope='class')
<<<<<<< HEAD
@pytest.mark.asyncio
async def sticker(bot, chat_id):
    with open('tests/data/telegram.webp', 'rb') as f:
        return (await bot.send_sticker(chat_id, sticker=f, timeout=50)).sticker
=======
def sticker(bot, chat_id):
    with Path('tests/data/telegram.webp').open('rb') as f:
        return bot.send_sticker(chat_id, sticker=f, timeout=50).sticker
>>>>>>> 163d5987


@pytest.fixture(scope='function')
def animated_sticker_file():
    f = Path('tests/data/telegram_animated_sticker.tgs').open('rb')
    yield f
    f.close()


@pytest.fixture(scope='class')
<<<<<<< HEAD
@pytest.mark.asyncio
async def animated_sticker(bot, chat_id):
    with open('tests/data/telegram_animated_sticker.tgs', 'rb') as f:
        return (await bot.send_sticker(chat_id, sticker=f, timeout=50)).sticker
=======
def animated_sticker(bot, chat_id):
    with Path('tests/data/telegram_animated_sticker.tgs').open('rb') as f:
        return bot.send_sticker(chat_id, sticker=f, timeout=50).sticker
>>>>>>> 163d5987


class TestSticker:
    # sticker_file_url = 'https://python-telegram-bot.org/static/testfiles/telegram.webp'
    # Serving sticker from gh since our server sends wrong content_type
    sticker_file_url = (
        'https://github.com/python-telegram-bot/python-telegram-bot/blob/master'
        '/tests/data/telegram.webp?raw=true'
    )

    emoji = '💪'
    width = 510
    height = 512
    is_animated = False
    file_size = 39518
    thumb_width = 319
    thumb_height = 320
    thumb_file_size = 21472

    sticker_file_id = '5a3128a4d2a04750b5b58397f3b5e812'
    sticker_file_unique_id = 'adc3145fd2e84d95b64d68eaa22aa33e'

    def test_slot_behaviour(self, sticker, mro_slots, recwarn):
        for attr in sticker.__slots__:
            assert getattr(sticker, attr, 'err') != 'err', f"got extra slot '{attr}'"
        assert len(mro_slots(sticker)) == len(set(mro_slots(sticker))), "duplicate slot"

    def test_creation(self, sticker):
        # Make sure file has been uploaded.
        assert isinstance(sticker, Sticker)
        assert isinstance(sticker.file_id, str)
        assert isinstance(sticker.file_unique_id, str)
        assert sticker.file_id != ''
        assert sticker.file_unique_id != ''
        assert isinstance(sticker.thumb, PhotoSize)
        assert isinstance(sticker.thumb.file_id, str)
        assert isinstance(sticker.thumb.file_unique_id, str)
        assert sticker.thumb.file_id != ''
        assert sticker.thumb.file_unique_id != ''

    def test_expected_values(self, sticker):
        assert sticker.width == self.width
        assert sticker.height == self.height
        assert sticker.is_animated == self.is_animated
        assert sticker.file_size == self.file_size
        assert sticker.thumb.width == self.thumb_width
        assert sticker.thumb.height == self.thumb_height
        assert sticker.thumb.file_size == self.thumb_file_size

    @flaky(3, 1)
<<<<<<< HEAD
    @pytest.mark.timeout(10)
    @pytest.mark.asyncio
    async def test_send_all_args(self, bot, chat_id, sticker_file, sticker):
        message = await bot.send_sticker(chat_id, sticker=sticker_file, disable_notification=False)
=======
    def test_send_all_args(self, bot, chat_id, sticker_file, sticker):
        message = bot.send_sticker(chat_id, sticker=sticker_file, disable_notification=False)
>>>>>>> 163d5987

        assert isinstance(message.sticker, Sticker)
        assert isinstance(message.sticker.file_id, str)
        assert isinstance(message.sticker.file_unique_id, str)
        assert message.sticker.file_id != ''
        assert message.sticker.file_unique_id != ''
        assert message.sticker.width == sticker.width
        assert message.sticker.height == sticker.height
        assert message.sticker.is_animated == sticker.is_animated
        assert message.sticker.file_size == sticker.file_size

        assert isinstance(message.sticker.thumb, PhotoSize)
        assert isinstance(message.sticker.thumb.file_id, str)
        assert isinstance(message.sticker.thumb.file_unique_id, str)
        assert message.sticker.thumb.file_id != ''
        assert message.sticker.thumb.file_unique_id != ''
        assert message.sticker.thumb.width == sticker.thumb.width
        assert message.sticker.thumb.height == sticker.thumb.height
        assert message.sticker.thumb.file_size == sticker.thumb.file_size

    @flaky(3, 1)
<<<<<<< HEAD
    @pytest.mark.timeout(10)
    @pytest.mark.asyncio
    async def test_get_and_download(self, bot, sticker):
        new_file = await bot.get_file(sticker.file_id)
=======
    def test_get_and_download(self, bot, sticker):
        new_file = bot.get_file(sticker.file_id)
>>>>>>> 163d5987

        assert new_file.file_size == sticker.file_size
        assert new_file.file_id == sticker.file_id
        assert new_file.file_unique_id == sticker.file_unique_id
        assert new_file.file_path.startswith('https://')

        new_file.download('telegram.webp')

        assert Path('telegram.webp').is_file()

    @flaky(3, 1)
<<<<<<< HEAD
    @pytest.mark.timeout(10)
    @pytest.mark.asyncio
    async def test_resend(self, bot, chat_id, sticker):
        message = await bot.send_sticker(chat_id=chat_id, sticker=sticker.file_id)
=======
    def test_resend(self, bot, chat_id, sticker):
        message = bot.send_sticker(chat_id=chat_id, sticker=sticker.file_id)
>>>>>>> 163d5987

        assert message.sticker == sticker

    @flaky(3, 1)
<<<<<<< HEAD
    @pytest.mark.timeout(10)
    @pytest.mark.asyncio
    async def test_send_on_server_emoji(self, bot, chat_id):
=======
    def test_send_on_server_emoji(self, bot, chat_id):
>>>>>>> 163d5987
        server_file_id = 'CAADAQADHAADyIsGAAFZfq1bphjqlgI'
        message = await bot.send_sticker(chat_id=chat_id, sticker=server_file_id)
        sticker = message.sticker
        assert sticker.emoji == self.emoji

    @flaky(3, 1)
<<<<<<< HEAD
    @pytest.mark.timeout(10)
    @pytest.mark.asyncio
    async def test_send_from_url(self, bot, chat_id):
        message = await bot.send_sticker(chat_id=chat_id, sticker=self.sticker_file_url)
=======
    def test_send_from_url(self, bot, chat_id):
        message = bot.send_sticker(chat_id=chat_id, sticker=self.sticker_file_url)
>>>>>>> 163d5987
        sticker = message.sticker

        assert isinstance(message.sticker, Sticker)
        assert isinstance(message.sticker.file_id, str)
        assert isinstance(message.sticker.file_unique_id, str)
        assert message.sticker.file_id != ''
        assert message.sticker.file_unique_id != ''
        assert message.sticker.width == sticker.width
        assert message.sticker.height == sticker.height
        assert message.sticker.is_animated == sticker.is_animated
        assert message.sticker.file_size == sticker.file_size

        assert isinstance(message.sticker.thumb, PhotoSize)
        assert isinstance(message.sticker.thumb.file_id, str)
        assert isinstance(message.sticker.thumb.file_unique_id, str)
        assert message.sticker.thumb.file_id != ''
        assert message.sticker.thumb.file_unique_id != ''
        assert message.sticker.thumb.width == sticker.thumb.width
        assert message.sticker.thumb.height == sticker.thumb.height
        assert message.sticker.thumb.file_size == sticker.thumb.file_size

    def test_de_json(self, bot, sticker):
        json_dict = {
            'file_id': self.sticker_file_id,
            'file_unique_id': self.sticker_file_unique_id,
            'width': self.width,
            'height': self.height,
            'is_animated': self.is_animated,
            'thumb': sticker.thumb.to_dict(),
            'emoji': self.emoji,
            'file_size': self.file_size,
        }
        json_sticker = Sticker.de_json(json_dict, bot)

        assert json_sticker.file_id == self.sticker_file_id
        assert json_sticker.file_unique_id == self.sticker_file_unique_id
        assert json_sticker.width == self.width
        assert json_sticker.height == self.height
        assert json_sticker.is_animated == self.is_animated
        assert json_sticker.emoji == self.emoji
        assert json_sticker.file_size == self.file_size
        assert json_sticker.thumb == sticker.thumb

    @pytest.mark.asyncio
    async def test_send_with_sticker(self, monkeypatch, bot, chat_id, sticker):
        def test(url, data, **kwargs):
            return data['sticker'] == sticker.file_id

        monkeypatch.setattr(bot.request, 'post', test)
        message = await bot.send_sticker(sticker=sticker, chat_id=chat_id)
        assert message

    def test_send_sticker_local_files(self, monkeypatch, bot, chat_id):
        # For just test that the correct paths are passed as we have no local bot API set up
        test_flag = False
        expected = (Path.cwd() / 'tests/data/telegram.jpg/').as_uri()
        file = 'tests/data/telegram.jpg'

        def make_assertion(_, data, *args, **kwargs):
            nonlocal test_flag
            test_flag = data.get('sticker') == expected

        monkeypatch.setattr(bot, '_post', make_assertion)
        bot.send_sticker(chat_id, file)
        assert test_flag
        monkeypatch.delattr(bot, '_post')

    @flaky(3, 1)
    @pytest.mark.parametrize(
        'default_bot,custom',
        [
            ({'allow_sending_without_reply': True}, None),
            ({'allow_sending_without_reply': False}, None),
            ({'allow_sending_without_reply': False}, True),
        ],
        indirect=['default_bot'],
    )
    @pytest.mark.asyncio
    async def test_send_sticker_default_allow_sending_without_reply(
        self, default_bot, chat_id, sticker, custom
    ):
        reply_to_message = await default_bot.send_message(chat_id, 'test')
        reply_to_message.delete()
        if custom is not None:
            message = await default_bot.send_sticker(
                chat_id,
                sticker,
                allow_sending_without_reply=custom,
                reply_to_message_id=reply_to_message.message_id,
            )
            assert message.reply_to_message is None
        elif default_bot.defaults.allow_sending_without_reply:
            message = await default_bot.send_sticker(
                chat_id, sticker, reply_to_message_id=reply_to_message.message_id
            )
            assert message.reply_to_message is None
        else:
            with pytest.raises(BadRequest, match='message not found'):
                default_bot.send_sticker(
                    chat_id, sticker, reply_to_message_id=reply_to_message.message_id
                )

    def test_to_dict(self, sticker):
        sticker_dict = sticker.to_dict()

        assert isinstance(sticker_dict, dict)
        assert sticker_dict['file_id'] == sticker.file_id
        assert sticker_dict['file_unique_id'] == sticker.file_unique_id
        assert sticker_dict['width'] == sticker.width
        assert sticker_dict['height'] == sticker.height
        assert sticker_dict['is_animated'] == sticker.is_animated
        assert sticker_dict['file_size'] == sticker.file_size
        assert sticker_dict['thumb'] == sticker.thumb.to_dict()

    @flaky(3, 1)
    def test_error_send_empty_file(self, bot, chat_id):
        with pytest.raises(TelegramError):
            bot.send_sticker(chat_id, open(os.devnull, 'rb'))

    @flaky(3, 1)
    def test_error_send_empty_file_id(self, bot, chat_id):
        with pytest.raises(TelegramError):
            bot.send_sticker(chat_id, '')

    def test_error_without_required_args(self, bot, chat_id):
        with pytest.raises(TypeError):
            bot.send_sticker(chat_id)

    def test_equality(self, sticker):
        a = Sticker(
            sticker.file_id, sticker.file_unique_id, self.width, self.height, self.is_animated
        )
        b = Sticker('', sticker.file_unique_id, self.width, self.height, self.is_animated)
        c = Sticker(sticker.file_id, sticker.file_unique_id, 0, 0, False)
        d = Sticker('', '', self.width, self.height, self.is_animated)
        e = PhotoSize(
            sticker.file_id, sticker.file_unique_id, self.width, self.height, self.is_animated
        )

        assert a == b
        assert hash(a) == hash(b)
        assert a is not b

        assert a == c
        assert hash(a) == hash(c)

        assert a != d
        assert hash(a) != hash(d)

        assert a != e
        assert hash(a) != hash(e)


@pytest.fixture(scope='function')
async def sticker_set(bot):
    ss = await bot.get_sticker_set(f'test_by_{bot.username}')
    if len(ss.stickers) > 100:
        try:
            for i in range(1, 50):
                bot.delete_sticker_from_set(ss.stickers[-i].file_id)
        except BadRequest as e:
            if e.message == 'Stickerset_not_modified':
                return ss
            raise Exception('stickerset is growing too large.')
    return ss


@pytest.fixture(scope='function')
async def animated_sticker_set(bot):
    ss = await bot.get_sticker_set(f'animated_test_by_{bot.username}')
    if len(ss.stickers) > 100:
        try:
            for i in range(1, 50):
                bot.delete_sticker_from_set(ss.stickers[-i].file_id)
        except BadRequest as e:
            if e.message == 'Stickerset_not_modified':
                return ss
            raise Exception('stickerset is growing too large.')
    return ss


@pytest.fixture(scope='function')
def sticker_set_thumb_file():
    f = open('tests/data/sticker_set_thumb.png', 'rb')
    yield f
    f.close()


class TestStickerSet:
    title = 'Test stickers'
    is_animated = True
    contains_masks = False
    stickers = [Sticker('file_id', 'file_un_id', 512, 512, True)]
    name = 'NOTAREALNAME'

    def test_de_json(self, bot, sticker):
        name = f'test_by_{bot.username}'
        json_dict = {
            'name': name,
            'title': self.title,
            'is_animated': self.is_animated,
            'contains_masks': self.contains_masks,
            'stickers': [x.to_dict() for x in self.stickers],
            'thumb': sticker.thumb.to_dict(),
        }
        sticker_set = StickerSet.de_json(json_dict, bot)

        assert sticker_set.name == name
        assert sticker_set.title == self.title
        assert sticker_set.is_animated == self.is_animated
        assert sticker_set.contains_masks == self.contains_masks
        assert sticker_set.stickers == self.stickers
        assert sticker_set.thumb == sticker.thumb

    @flaky(3, 1)
<<<<<<< HEAD
    @pytest.mark.timeout(10)
    @pytest.mark.asyncio
    async def test_bot_methods_1_png(self, bot, chat_id, sticker_file):
        with open('tests/data/telegram_sticker.png', 'rb') as f:
            file = await bot.upload_sticker_file(95205500, f)
=======
    def test_bot_methods_1_png(self, bot, chat_id, sticker_file):
        with Path('tests/data/telegram_sticker.png').open('rb') as f:
            file = bot.upload_sticker_file(95205500, f)
>>>>>>> 163d5987
        assert file
        assert await bot.add_sticker_to_set(
            chat_id, f'test_by_{bot.username}', png_sticker=file.file_id, emojis='😄'
        )
        # Also test with file input and mask
        assert await bot.add_sticker_to_set(
            chat_id,
            f'test_by_{bot.username}',
            png_sticker=sticker_file,
            emojis='😄',
            mask_position=MaskPosition(MaskPosition.EYES, -1, 1, 2),
        )

    @flaky(3, 1)
    def test_bot_methods_1_tgs(self, bot, chat_id):
        assert bot.add_sticker_to_set(
            chat_id,
            f'animated_test_by_{bot.username}',
            tgs_sticker=open('tests/data/telegram_animated_sticker.tgs', 'rb'),
            emojis='😄',
        )

    def test_sticker_set_to_dict(self, sticker_set):
        sticker_set_dict = sticker_set.to_dict()

        assert isinstance(sticker_set_dict, dict)
        assert sticker_set_dict['name'] == sticker_set.name
        assert sticker_set_dict['title'] == sticker_set.title
        assert sticker_set_dict['is_animated'] == sticker_set.is_animated
        assert sticker_set_dict['contains_masks'] == sticker_set.contains_masks
        assert sticker_set_dict['stickers'][0] == sticker_set.stickers[0].to_dict()

    @flaky(3, 1)
    def test_bot_methods_2_png(self, bot, sticker_set):
        file_id = sticker_set.stickers[0].file_id
        assert bot.set_sticker_position_in_set(file_id, 1)

    @flaky(3, 1)
    def test_bot_methods_2_tgs(self, bot, animated_sticker_set):
        file_id = animated_sticker_set.stickers[0].file_id
        assert bot.set_sticker_position_in_set(file_id, 1)

    @flaky(10, 1)
    def test_bot_methods_3_png(self, bot, chat_id, sticker_set_thumb_file):
        sleep(1)
        assert bot.set_sticker_set_thumb(
            f'test_by_{bot.username}', chat_id, sticker_set_thumb_file
        )

    @flaky(10, 1)
    def test_bot_methods_3_tgs(self, bot, chat_id, animated_sticker_file, animated_sticker_set):
        sleep(1)
        assert bot.set_sticker_set_thumb(
            f'animated_test_by_{bot.username}', chat_id, animated_sticker_file
        )
        file_id = animated_sticker_set.stickers[-1].file_id
        # also test with file input and mask
        assert bot.set_sticker_set_thumb(f'animated_test_by_{bot.username}', chat_id, file_id)

    @flaky(10, 1)
    def test_bot_methods_4_png(self, bot, sticker_set):
        sleep(1)
        file_id = sticker_set.stickers[-1].file_id
        assert bot.delete_sticker_from_set(file_id)

    @flaky(10, 1)
    def test_bot_methods_4_tgs(self, bot, animated_sticker_set):
        sleep(1)
        file_id = animated_sticker_set.stickers[-1].file_id
        assert bot.delete_sticker_from_set(file_id)

    def test_upload_sticker_file_local_files(self, monkeypatch, bot, chat_id):
        # For just test that the correct paths are passed as we have no local bot API set up
        test_flag = False
        expected = (Path.cwd() / 'tests/data/telegram.jpg/').as_uri()
        file = 'tests/data/telegram.jpg'

        def make_assertion(_, data, *args, **kwargs):
            nonlocal test_flag
            test_flag = data.get('png_sticker') == expected

        monkeypatch.setattr(bot, '_post', make_assertion)
        bot.upload_sticker_file(chat_id, file)
        assert test_flag
        monkeypatch.delattr(bot, '_post')

    def test_create_new_sticker_set_local_files(self, monkeypatch, bot, chat_id):
        # For just test that the correct paths are passed as we have no local bot API set up
        test_flag = False
        expected = (Path.cwd() / 'tests/data/telegram.jpg/').as_uri()
        file = 'tests/data/telegram.jpg'

        def make_assertion(_, data, *args, **kwargs):
            nonlocal test_flag
            test_flag = data.get('png_sticker') == expected and data.get('tgs_sticker') == expected

        monkeypatch.setattr(bot, '_post', make_assertion)
        bot.create_new_sticker_set(
            chat_id, 'name', 'title', 'emoji', png_sticker=file, tgs_sticker=file
        )
        assert test_flag
        monkeypatch.delattr(bot, '_post')

    def test_add_sticker_to_set_local_files(self, monkeypatch, bot, chat_id):
        # For just test that the correct paths are passed as we have no local bot API set up
        test_flag = False
        expected = (Path.cwd() / 'tests/data/telegram.jpg/').as_uri()
        file = 'tests/data/telegram.jpg'

        def make_assertion(_, data, *args, **kwargs):
            nonlocal test_flag
            test_flag = data.get('png_sticker') == expected and data.get('tgs_sticker') == expected

        monkeypatch.setattr(bot, '_post', make_assertion)
        bot.add_sticker_to_set(chat_id, 'name', 'emoji', png_sticker=file, tgs_sticker=file)
        assert test_flag
        monkeypatch.delattr(bot, '_post')

    def test_set_sticker_set_thumb_local_files(self, monkeypatch, bot, chat_id):
        # For just test that the correct paths are passed as we have no local bot API set up
        test_flag = False
        expected = (Path.cwd() / 'tests/data/telegram.jpg/').as_uri()
        file = 'tests/data/telegram.jpg'

        def make_assertion(_, data, *args, **kwargs):
            nonlocal test_flag
            test_flag = data.get('thumb') == expected

        monkeypatch.setattr(bot, '_post', make_assertion)
        bot.set_sticker_set_thumb('name', chat_id, thumb=file)
        assert test_flag
        monkeypatch.delattr(bot, '_post')

<<<<<<< HEAD
    @pytest.mark.asyncio
    async def test_get_file_instance_method(self, monkeypatch, sticker):
        async def make_assertion(*_, **kwargs):
=======
    def test_get_file_instance_method(self, monkeypatch, sticker):
        def make_assertion(*_, **kwargs):
>>>>>>> 163d5987
            return kwargs['file_id'] == sticker.file_id

        assert check_shortcut_signature(Sticker.get_file, Bot.get_file, ['file_id'], [])
        assert check_shortcut_call(sticker.get_file, sticker.bot, 'get_file')
<<<<<<< HEAD
        assert await check_defaults_handling(sticker.get_file, sticker.bot)
=======
        assert check_defaults_handling(sticker.get_file, sticker.bot)
>>>>>>> 163d5987

        monkeypatch.setattr(sticker.bot, 'get_file', make_assertion)
        assert sticker.get_file()

    def test_equality(self):
        a = StickerSet(self.name, self.title, self.is_animated, self.contains_masks, self.stickers)
        b = StickerSet(self.name, self.title, self.is_animated, self.contains_masks, self.stickers)
        c = StickerSet(self.name, None, None, None, None)
        d = StickerSet('blah', self.title, self.is_animated, self.contains_masks, self.stickers)
        e = Audio(self.name, '', 0, None, None)

        assert a == b
        assert hash(a) == hash(b)
        assert a is not b

        assert a == c
        assert hash(a) == hash(c)

        assert a != d
        assert hash(a) != hash(d)

        assert a != e
        assert hash(a) != hash(e)


@pytest.fixture(scope='class')
def mask_position():
    return MaskPosition(
        TestMaskPosition.point,
        TestMaskPosition.x_shift,
        TestMaskPosition.y_shift,
        TestMaskPosition.scale,
    )


class TestMaskPosition:
    point = MaskPosition.EYES
    x_shift = -1
    y_shift = 1
    scale = 2

    def test_mask_position_de_json(self, bot):
        json_dict = {
            'point': self.point,
            'x_shift': self.x_shift,
            'y_shift': self.y_shift,
            'scale': self.scale,
        }
        mask_position = MaskPosition.de_json(json_dict, bot)

        assert mask_position.point == self.point
        assert mask_position.x_shift == self.x_shift
        assert mask_position.y_shift == self.y_shift
        assert mask_position.scale == self.scale

    def test_mask_position_to_dict(self, mask_position):
        mask_position_dict = mask_position.to_dict()

        assert isinstance(mask_position_dict, dict)
        assert mask_position_dict['point'] == mask_position.point
        assert mask_position_dict['x_shift'] == mask_position.x_shift
        assert mask_position_dict['y_shift'] == mask_position.y_shift
        assert mask_position_dict['scale'] == mask_position.scale

    def test_equality(self):
        a = MaskPosition(self.point, self.x_shift, self.y_shift, self.scale)
        b = MaskPosition(self.point, self.x_shift, self.y_shift, self.scale)
        c = MaskPosition(MaskPosition.FOREHEAD, self.x_shift, self.y_shift, self.scale)
        d = MaskPosition(self.point, 0, 0, self.scale)
        e = Audio('', '', 0, None, None)

        assert a == b
        assert hash(a) == hash(b)
        assert a is not b

        assert a != c
        assert hash(a) != hash(c)

        assert a != d
        assert hash(a) != hash(d)

        assert a != e
        assert hash(a) != hash(e)<|MERGE_RESOLUTION|>--- conflicted
+++ resolved
@@ -23,13 +23,8 @@
 import pytest
 from flaky import flaky
 
-<<<<<<< HEAD
-from telegram import Sticker, PhotoSize, TelegramError, StickerSet, Audio, MaskPosition, Bot
-from telegram.error import BadRequest
-=======
 from telegram import Sticker, PhotoSize, StickerSet, Audio, MaskPosition, Bot
 from telegram.error import BadRequest, TelegramError
->>>>>>> 163d5987
 from tests.conftest import check_shortcut_call, check_shortcut_signature, check_defaults_handling
 
 
@@ -41,16 +36,10 @@
 
 
 @pytest.fixture(scope='class')
-<<<<<<< HEAD
 @pytest.mark.asyncio
 async def sticker(bot, chat_id):
-    with open('tests/data/telegram.webp', 'rb') as f:
+    with Path('tests/data/telegram.webp').open('rb') as f:
         return (await bot.send_sticker(chat_id, sticker=f, timeout=50)).sticker
-=======
-def sticker(bot, chat_id):
-    with Path('tests/data/telegram.webp').open('rb') as f:
-        return bot.send_sticker(chat_id, sticker=f, timeout=50).sticker
->>>>>>> 163d5987
 
 
 @pytest.fixture(scope='function')
@@ -61,16 +50,10 @@
 
 
 @pytest.fixture(scope='class')
-<<<<<<< HEAD
 @pytest.mark.asyncio
 async def animated_sticker(bot, chat_id):
-    with open('tests/data/telegram_animated_sticker.tgs', 'rb') as f:
+    with Path('tests/data/telegram_animated_sticker.tgs').open('rb') as f:
         return (await bot.send_sticker(chat_id, sticker=f, timeout=50)).sticker
-=======
-def animated_sticker(bot, chat_id):
-    with Path('tests/data/telegram_animated_sticker.tgs').open('rb') as f:
-        return bot.send_sticker(chat_id, sticker=f, timeout=50).sticker
->>>>>>> 163d5987
 
 
 class TestSticker:
@@ -121,15 +104,9 @@
         assert sticker.thumb.file_size == self.thumb_file_size
 
     @flaky(3, 1)
-<<<<<<< HEAD
-    @pytest.mark.timeout(10)
     @pytest.mark.asyncio
     async def test_send_all_args(self, bot, chat_id, sticker_file, sticker):
         message = await bot.send_sticker(chat_id, sticker=sticker_file, disable_notification=False)
-=======
-    def test_send_all_args(self, bot, chat_id, sticker_file, sticker):
-        message = bot.send_sticker(chat_id, sticker=sticker_file, disable_notification=False)
->>>>>>> 163d5987
 
         assert isinstance(message.sticker, Sticker)
         assert isinstance(message.sticker.file_id, str)
@@ -151,15 +128,9 @@
         assert message.sticker.thumb.file_size == sticker.thumb.file_size
 
     @flaky(3, 1)
-<<<<<<< HEAD
-    @pytest.mark.timeout(10)
     @pytest.mark.asyncio
     async def test_get_and_download(self, bot, sticker):
         new_file = await bot.get_file(sticker.file_id)
-=======
-    def test_get_and_download(self, bot, sticker):
-        new_file = bot.get_file(sticker.file_id)
->>>>>>> 163d5987
 
         assert new_file.file_size == sticker.file_size
         assert new_file.file_id == sticker.file_id
@@ -171,41 +142,24 @@
         assert Path('telegram.webp').is_file()
 
     @flaky(3, 1)
-<<<<<<< HEAD
-    @pytest.mark.timeout(10)
     @pytest.mark.asyncio
     async def test_resend(self, bot, chat_id, sticker):
         message = await bot.send_sticker(chat_id=chat_id, sticker=sticker.file_id)
-=======
-    def test_resend(self, bot, chat_id, sticker):
-        message = bot.send_sticker(chat_id=chat_id, sticker=sticker.file_id)
->>>>>>> 163d5987
 
         assert message.sticker == sticker
 
     @flaky(3, 1)
-<<<<<<< HEAD
-    @pytest.mark.timeout(10)
     @pytest.mark.asyncio
     async def test_send_on_server_emoji(self, bot, chat_id):
-=======
-    def test_send_on_server_emoji(self, bot, chat_id):
->>>>>>> 163d5987
         server_file_id = 'CAADAQADHAADyIsGAAFZfq1bphjqlgI'
         message = await bot.send_sticker(chat_id=chat_id, sticker=server_file_id)
         sticker = message.sticker
         assert sticker.emoji == self.emoji
 
     @flaky(3, 1)
-<<<<<<< HEAD
-    @pytest.mark.timeout(10)
     @pytest.mark.asyncio
     async def test_send_from_url(self, bot, chat_id):
         message = await bot.send_sticker(chat_id=chat_id, sticker=self.sticker_file_url)
-=======
-    def test_send_from_url(self, bot, chat_id):
-        message = bot.send_sticker(chat_id=chat_id, sticker=self.sticker_file_url)
->>>>>>> 163d5987
         sticker = message.sticker
 
         assert isinstance(message.sticker, Sticker)
@@ -421,17 +375,10 @@
         assert sticker_set.thumb == sticker.thumb
 
     @flaky(3, 1)
-<<<<<<< HEAD
-    @pytest.mark.timeout(10)
     @pytest.mark.asyncio
     async def test_bot_methods_1_png(self, bot, chat_id, sticker_file):
-        with open('tests/data/telegram_sticker.png', 'rb') as f:
-            file = await bot.upload_sticker_file(95205500, f)
-=======
-    def test_bot_methods_1_png(self, bot, chat_id, sticker_file):
         with Path('tests/data/telegram_sticker.png').open('rb') as f:
             file = bot.upload_sticker_file(95205500, f)
->>>>>>> 163d5987
         assert file
         assert await bot.add_sticker_to_set(
             chat_id, f'test_by_{bot.username}', png_sticker=file.file_id, emojis='😄'
@@ -446,8 +393,9 @@
         )
 
     @flaky(3, 1)
-    def test_bot_methods_1_tgs(self, bot, chat_id):
-        assert bot.add_sticker_to_set(
+    @pytest.mark.asyncio
+    async def test_bot_methods_1_tgs(self, bot, chat_id):
+        assert await bot.add_sticker_to_set(
             chat_id,
             f'animated_test_by_{bot.username}',
             tgs_sticker=open('tests/data/telegram_animated_sticker.tgs', 'rb'),
@@ -465,56 +413,67 @@
         assert sticker_set_dict['stickers'][0] == sticker_set.stickers[0].to_dict()
 
     @flaky(3, 1)
-    def test_bot_methods_2_png(self, bot, sticker_set):
+    @pytest.mark.asyncio
+    async def test_bot_methods_2_png(self, bot, sticker_set):
         file_id = sticker_set.stickers[0].file_id
-        assert bot.set_sticker_position_in_set(file_id, 1)
-
-    @flaky(3, 1)
-    def test_bot_methods_2_tgs(self, bot, animated_sticker_set):
+        assert await bot.set_sticker_position_in_set(file_id, 1)
+
+    @flaky(3, 1)
+    @pytest.mark.asyncio
+    async def test_bot_methods_2_tgs(self, bot, animated_sticker_set):
         file_id = animated_sticker_set.stickers[0].file_id
-        assert bot.set_sticker_position_in_set(file_id, 1)
+        assert await bot.set_sticker_position_in_set(file_id, 1)
 
     @flaky(10, 1)
-    def test_bot_methods_3_png(self, bot, chat_id, sticker_set_thumb_file):
+    @pytest.mark.asyncio
+    async def test_bot_methods_3_png(self, bot, chat_id, sticker_set_thumb_file):
         sleep(1)
-        assert bot.set_sticker_set_thumb(
+        assert await bot.set_sticker_set_thumb(
             f'test_by_{bot.username}', chat_id, sticker_set_thumb_file
         )
 
     @flaky(10, 1)
-    def test_bot_methods_3_tgs(self, bot, chat_id, animated_sticker_file, animated_sticker_set):
+    @pytest.mark.asyncio
+    async def test_bot_methods_3_tgs(
+        self, bot, chat_id, animated_sticker_file, animated_sticker_set
+    ):
         sleep(1)
-        assert bot.set_sticker_set_thumb(
+        assert await bot.set_sticker_set_thumb(
             f'animated_test_by_{bot.username}', chat_id, animated_sticker_file
         )
         file_id = animated_sticker_set.stickers[-1].file_id
         # also test with file input and mask
-        assert bot.set_sticker_set_thumb(f'animated_test_by_{bot.username}', chat_id, file_id)
+        assert await bot.set_sticker_set_thumb(
+            f'animated_test_by_{bot.username}', chat_id, file_id
+        )
 
     @flaky(10, 1)
-    def test_bot_methods_4_png(self, bot, sticker_set):
+    @pytest.mark.asyncio
+    async def test_bot_methods_4_png(self, bot, sticker_set):
         sleep(1)
         file_id = sticker_set.stickers[-1].file_id
-        assert bot.delete_sticker_from_set(file_id)
+        assert await bot.delete_sticker_from_set(file_id)
 
     @flaky(10, 1)
-    def test_bot_methods_4_tgs(self, bot, animated_sticker_set):
+    @pytest.mark.asyncio
+    async def test_bot_methods_4_tgs(self, bot, animated_sticker_set):
         sleep(1)
         file_id = animated_sticker_set.stickers[-1].file_id
-        assert bot.delete_sticker_from_set(file_id)
-
-    def test_upload_sticker_file_local_files(self, monkeypatch, bot, chat_id):
+        assert await bot.delete_sticker_from_set(file_id)
+
+    @pytest.mark.asyncio
+    async def test_upload_sticker_file_local_files(self, monkeypatch, bot, chat_id):
         # For just test that the correct paths are passed as we have no local bot API set up
         test_flag = False
         expected = (Path.cwd() / 'tests/data/telegram.jpg/').as_uri()
         file = 'tests/data/telegram.jpg'
 
-        def make_assertion(_, data, *args, **kwargs):
+        async def make_assertion(_, data, *args, **kwargs):
             nonlocal test_flag
             test_flag = data.get('png_sticker') == expected
 
         monkeypatch.setattr(bot, '_post', make_assertion)
-        bot.upload_sticker_file(chat_id, file)
+        await bot.upload_sticker_file(chat_id, file)
         assert test_flag
         monkeypatch.delattr(bot, '_post')
 
@@ -565,23 +524,14 @@
         assert test_flag
         monkeypatch.delattr(bot, '_post')
 
-<<<<<<< HEAD
     @pytest.mark.asyncio
     async def test_get_file_instance_method(self, monkeypatch, sticker):
         async def make_assertion(*_, **kwargs):
-=======
-    def test_get_file_instance_method(self, monkeypatch, sticker):
-        def make_assertion(*_, **kwargs):
->>>>>>> 163d5987
             return kwargs['file_id'] == sticker.file_id
 
         assert check_shortcut_signature(Sticker.get_file, Bot.get_file, ['file_id'], [])
         assert check_shortcut_call(sticker.get_file, sticker.bot, 'get_file')
-<<<<<<< HEAD
         assert await check_defaults_handling(sticker.get_file, sticker.bot)
-=======
-        assert check_defaults_handling(sticker.get_file, sticker.bot)
->>>>>>> 163d5987
 
         monkeypatch.setattr(sticker.bot, 'get_file', make_assertion)
         assert sticker.get_file()
