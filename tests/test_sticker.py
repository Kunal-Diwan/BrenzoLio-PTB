#!/usr/bin/env python
#
# A library that provides a Python interface to the Telegram Bot API
# Copyright (C) 2015-2021
# Leandro Toledo de Souza <devs@python-telegram-bot.org>
#
# This program is free software: you can redistribute it and/or modify
# it under the terms of the GNU Lesser Public License as published by
# the Free Software Foundation, either version 3 of the License, or
# (at your option) any later version.
#
# This program is distributed in the hope that it will be useful,
# but WITHOUT ANY WARRANTY; without even the implied warranty of
# MERCHANTABILITY or FITNESS FOR A PARTICULAR PURPOSE.  See the
# GNU Lesser Public License for more details.
#
# You should have received a copy of the GNU Lesser Public License
# along with this program.  If not, see [http://www.gnu.org/licenses/].
import os
from pathlib import Path
from time import sleep

import pytest
from flaky import flaky

from telegram import Sticker, PhotoSize, StickerSet, Audio, MaskPosition, Bot
from telegram.error import BadRequest, TelegramError
from tests.conftest import (
    check_shortcut_call,
    check_shortcut_signature,
    check_defaults_handling,
    data_file,
)


@pytest.fixture(scope='function')
def sticker_file():
    f = data_file('telegram.webp').open('rb')
    yield f
    f.close()


@pytest.fixture(scope='class')
@pytest.mark.asyncio
async def sticker(bot, chat_id):
    with data_file('telegram.webp').open('rb') as f:
        return (await bot.send_sticker(chat_id, sticker=f, timeout=50)).sticker


@pytest.fixture(scope='function')
def animated_sticker_file():
    f = data_file('telegram_animated_sticker.tgs').open('rb')
    yield f
    f.close()


@pytest.fixture(scope='class')
@pytest.mark.asyncio
async def animated_sticker(bot, chat_id):
    with data_file('telegram_animated_sticker.tgs').open('rb') as f:
        return (await bot.send_sticker(chat_id, sticker=f, timeout=50)).sticker


class TestSticker:
    # sticker_file_url = 'https://python-telegram-bot.org/static/testfiles/telegram.webp'
    # Serving sticker from gh since our server sends wrong content_type
    sticker_file_url = (
        'https://github.com/python-telegram-bot/python-telegram-bot/blob/master'
        '/tests/data/telegram.webp?raw=true'
    )

    emoji = '💪'
    width = 510
    height = 512
    is_animated = False
    file_size = 39518
    thumb_width = 319
    thumb_height = 320
    thumb_file_size = 21472

    sticker_file_id = '5a3128a4d2a04750b5b58397f3b5e812'
    sticker_file_unique_id = 'adc3145fd2e84d95b64d68eaa22aa33e'

    def test_slot_behaviour(self, sticker, mro_slots, recwarn):
        for attr in sticker.__slots__:
            assert getattr(sticker, attr, 'err') != 'err', f"got extra slot '{attr}'"
        assert len(mro_slots(sticker)) == len(set(mro_slots(sticker))), "duplicate slot"

    def test_creation(self, sticker):
        # Make sure file has been uploaded.
        assert isinstance(sticker, Sticker)
        assert isinstance(sticker.file_id, str)
        assert isinstance(sticker.file_unique_id, str)
        assert sticker.file_id != ''
        assert sticker.file_unique_id != ''
        assert isinstance(sticker.thumb, PhotoSize)
        assert isinstance(sticker.thumb.file_id, str)
        assert isinstance(sticker.thumb.file_unique_id, str)
        assert sticker.thumb.file_id != ''
        assert sticker.thumb.file_unique_id != ''

    def test_expected_values(self, sticker):
        assert sticker.width == self.width
        assert sticker.height == self.height
        assert sticker.is_animated == self.is_animated
        assert sticker.file_size == self.file_size
        assert sticker.thumb.width == self.thumb_width
        assert sticker.thumb.height == self.thumb_height
        assert sticker.thumb.file_size == self.thumb_file_size

    @flaky(3, 1)
    @pytest.mark.asyncio
    async def test_send_all_args(self, bot, chat_id, sticker_file, sticker):
        message = await bot.send_sticker(chat_id, sticker=sticker_file, disable_notification=False)

        assert isinstance(message.sticker, Sticker)
        assert isinstance(message.sticker.file_id, str)
        assert isinstance(message.sticker.file_unique_id, str)
        assert message.sticker.file_id != ''
        assert message.sticker.file_unique_id != ''
        assert message.sticker.width == sticker.width
        assert message.sticker.height == sticker.height
        assert message.sticker.is_animated == sticker.is_animated
        assert message.sticker.file_size == sticker.file_size

        assert isinstance(message.sticker.thumb, PhotoSize)
        assert isinstance(message.sticker.thumb.file_id, str)
        assert isinstance(message.sticker.thumb.file_unique_id, str)
        assert message.sticker.thumb.file_id != ''
        assert message.sticker.thumb.file_unique_id != ''
        assert message.sticker.thumb.width == sticker.thumb.width
        assert message.sticker.thumb.height == sticker.thumb.height
        assert message.sticker.thumb.file_size == sticker.thumb.file_size

    @flaky(3, 1)
    @pytest.mark.asyncio
    async def test_get_and_download(self, bot, sticker):
        path = Path('telegram.webp')
        if path.is_file():
            path.unlink()

        new_file = await bot.get_file(sticker.file_id)

        assert new_file.file_size == sticker.file_size
        assert new_file.file_id == sticker.file_id
        assert new_file.file_unique_id == sticker.file_unique_id
        assert new_file.file_path.startswith('https://')

        await new_file.download('telegram.webp')

        assert path.is_file()

    @flaky(3, 1)
    @pytest.mark.asyncio
    async def test_resend(self, bot, chat_id, sticker):
        message = await bot.send_sticker(chat_id=chat_id, sticker=sticker.file_id)

        assert message.sticker == sticker

    @flaky(3, 1)
    @pytest.mark.asyncio
    async def test_send_on_server_emoji(self, bot, chat_id):
        server_file_id = 'CAADAQADHAADyIsGAAFZfq1bphjqlgI'
        message = await bot.send_sticker(chat_id=chat_id, sticker=server_file_id)
        sticker = message.sticker
        assert sticker.emoji == self.emoji

    @flaky(3, 1)
    @pytest.mark.asyncio
    async def test_send_from_url(self, bot, chat_id):
        message = await bot.send_sticker(chat_id=chat_id, sticker=self.sticker_file_url)
        sticker = message.sticker

        assert isinstance(message.sticker, Sticker)
        assert isinstance(message.sticker.file_id, str)
        assert isinstance(message.sticker.file_unique_id, str)
        assert message.sticker.file_id != ''
        assert message.sticker.file_unique_id != ''
        assert message.sticker.width == sticker.width
        assert message.sticker.height == sticker.height
        assert message.sticker.is_animated == sticker.is_animated
        assert message.sticker.file_size == sticker.file_size

        assert isinstance(message.sticker.thumb, PhotoSize)
        assert isinstance(message.sticker.thumb.file_id, str)
        assert isinstance(message.sticker.thumb.file_unique_id, str)
        assert message.sticker.thumb.file_id != ''
        assert message.sticker.thumb.file_unique_id != ''
        assert message.sticker.thumb.width == sticker.thumb.width
        assert message.sticker.thumb.height == sticker.thumb.height
        assert message.sticker.thumb.file_size == sticker.thumb.file_size

    def test_de_json(self, bot, sticker):
        json_dict = {
            'file_id': self.sticker_file_id,
            'file_unique_id': self.sticker_file_unique_id,
            'width': self.width,
            'height': self.height,
            'is_animated': self.is_animated,
            'thumb': sticker.thumb.to_dict(),
            'emoji': self.emoji,
            'file_size': self.file_size,
        }
        json_sticker = Sticker.de_json(json_dict, bot)

        assert json_sticker.file_id == self.sticker_file_id
        assert json_sticker.file_unique_id == self.sticker_file_unique_id
        assert json_sticker.width == self.width
        assert json_sticker.height == self.height
        assert json_sticker.is_animated == self.is_animated
        assert json_sticker.emoji == self.emoji
        assert json_sticker.file_size == self.file_size
        assert json_sticker.thumb == sticker.thumb

    @pytest.mark.asyncio
    async def test_send_with_sticker(self, monkeypatch, bot, chat_id, sticker):
        async def test(url, data, **kwargs):
            return data['sticker'] == sticker.file_id

        monkeypatch.setattr(bot.request, 'post', test)
        message = await bot.send_sticker(sticker=sticker, chat_id=chat_id)
        assert message

    @pytest.mark.asyncio
    async def test_send_sticker_local_files(self, monkeypatch, bot, chat_id):
        # For just test that the correct paths are passed as we have no local bot API set up
        test_flag = False
        file = data_file('telegram.jpg')
        expected = file.as_uri()

        async def make_assertion(_, data, *args, **kwargs):
            nonlocal test_flag
            test_flag = data.get('sticker') == expected

        monkeypatch.setattr(bot, '_post', make_assertion)
        await bot.send_sticker(chat_id, file)
        assert test_flag
        monkeypatch.delattr(bot, '_post')

    @flaky(3, 1)
    @pytest.mark.parametrize(
        'default_bot,custom',
        [
            ({'allow_sending_without_reply': True}, None),
            ({'allow_sending_without_reply': False}, None),
            ({'allow_sending_without_reply': False}, True),
        ],
        indirect=['default_bot'],
    )
    @pytest.mark.asyncio
    async def test_send_sticker_default_allow_sending_without_reply(
        self, default_bot, chat_id, sticker, custom
    ):
        reply_to_message = await default_bot.send_message(chat_id, 'test')
        await reply_to_message.delete()
        if custom is not None:
            message = await default_bot.send_sticker(
                chat_id,
                sticker,
                allow_sending_without_reply=custom,
                reply_to_message_id=reply_to_message.message_id,
            )
            assert message.reply_to_message is None
        elif default_bot.defaults.allow_sending_without_reply:
            message = await default_bot.send_sticker(
                chat_id, sticker, reply_to_message_id=reply_to_message.message_id
            )
            assert message.reply_to_message is None
        else:
            with pytest.raises(BadRequest, match='message not found'):
                await default_bot.send_sticker(
                    chat_id, sticker, reply_to_message_id=reply_to_message.message_id
                )

    def test_to_dict(self, sticker):
        sticker_dict = sticker.to_dict()

        assert isinstance(sticker_dict, dict)
        assert sticker_dict['file_id'] == sticker.file_id
        assert sticker_dict['file_unique_id'] == sticker.file_unique_id
        assert sticker_dict['width'] == sticker.width
        assert sticker_dict['height'] == sticker.height
        assert sticker_dict['is_animated'] == sticker.is_animated
        assert sticker_dict['file_size'] == sticker.file_size
        assert sticker_dict['thumb'] == sticker.thumb.to_dict()

    @flaky(3, 1)
    @pytest.mark.asyncio
    async def test_error_send_empty_file(self, bot, chat_id):
        with pytest.raises(TelegramError):
            await bot.send_sticker(chat_id, open(os.devnull, 'rb'))

    @flaky(3, 1)
    @pytest.mark.asyncio
    async def test_error_send_empty_file_id(self, bot, chat_id):
        with pytest.raises(TelegramError):
            await bot.send_sticker(chat_id, '')

    @pytest.mark.asyncio
    async def test_error_without_required_args(self, bot, chat_id):
        with pytest.raises(TypeError):
            await bot.send_sticker(chat_id)

    def test_equality(self, sticker):
        a = Sticker(
            sticker.file_id, sticker.file_unique_id, self.width, self.height, self.is_animated
        )
        b = Sticker('', sticker.file_unique_id, self.width, self.height, self.is_animated)
        c = Sticker(sticker.file_id, sticker.file_unique_id, 0, 0, False)
        d = Sticker('', '', self.width, self.height, self.is_animated)
        e = PhotoSize(
            sticker.file_id, sticker.file_unique_id, self.width, self.height, self.is_animated
        )

        assert a == b
        assert hash(a) == hash(b)
        assert a is not b

        assert a == c
        assert hash(a) == hash(c)

        assert a != d
        assert hash(a) != hash(d)

        assert a != e
        assert hash(a) != hash(e)


@pytest.fixture(scope='function')
async def sticker_set(bot):
    ss = await bot.get_sticker_set(f'test_by_{bot.username}')
    if len(ss.stickers) > 100:
        try:
            for i in range(1, 50):
                bot.delete_sticker_from_set(ss.stickers[-i].file_id)
        except BadRequest as e:
            if e.message == 'Stickerset_not_modified':
                return ss
            raise Exception('stickerset is growing too large.')
    return ss


@pytest.fixture(scope='function')
@pytest.mark.asyncio
async def animated_sticker_set(bot):
    ss = await bot.get_sticker_set(f'animated_test_by_{bot.username}')
    if len(ss.stickers) > 100:
        try:
            for i in range(1, 50):
                bot.delete_sticker_from_set(ss.stickers[-i].file_id)
        except BadRequest as e:
            if e.message == 'Stickerset_not_modified':
                return ss
            raise Exception('stickerset is growing too large.')
    return ss


@pytest.fixture(scope='function')
def sticker_set_thumb_file():
    f = data_file('sticker_set_thumb.png').open('rb')
    yield f
    f.close()


class TestStickerSet:
    title = 'Test stickers'
    is_animated = True
    contains_masks = False
    stickers = [Sticker('file_id', 'file_un_id', 512, 512, True)]
    name = 'NOTAREALNAME'

    def test_de_json(self, bot, sticker):
        name = f'test_by_{bot.username}'
        json_dict = {
            'name': name,
            'title': self.title,
            'is_animated': self.is_animated,
            'contains_masks': self.contains_masks,
            'stickers': [x.to_dict() for x in self.stickers],
            'thumb': sticker.thumb.to_dict(),
        }
        sticker_set = StickerSet.de_json(json_dict, bot)

        assert sticker_set.name == name
        assert sticker_set.title == self.title
        assert sticker_set.is_animated == self.is_animated
        assert sticker_set.contains_masks == self.contains_masks
        assert sticker_set.stickers == self.stickers
        assert sticker_set.thumb == sticker.thumb

    @flaky(3, 1)
    @pytest.mark.asyncio
    async def test_bot_methods_1_png(self, bot, chat_id, sticker_file):
        with data_file('telegram_sticker.png').open('rb') as f:
            file = await bot.upload_sticker_file(95205500, f)
        assert file
        assert await bot.add_sticker_to_set(
            chat_id, f'test_by_{bot.username}', png_sticker=file.file_id, emojis='😄'
        )
        # Also test with file input and mask
        assert await bot.add_sticker_to_set(
            chat_id,
            f'test_by_{bot.username}',
            png_sticker=sticker_file,
            emojis='😄',
            mask_position=MaskPosition(MaskPosition.EYES, -1, 1, 2),
        )

    @flaky(3, 1)
    @pytest.mark.asyncio
    async def test_bot_methods_1_tgs(self, bot, chat_id):
        assert await bot.add_sticker_to_set(
            chat_id,
            f'animated_test_by_{bot.username}',
            tgs_sticker=data_file('telegram_animated_sticker.tgs').open('rb'),
            emojis='😄',
        )

    def test_sticker_set_to_dict(self, sticker_set):
        sticker_set_dict = sticker_set.to_dict()

        assert isinstance(sticker_set_dict, dict)
        assert sticker_set_dict['name'] == sticker_set.name
        assert sticker_set_dict['title'] == sticker_set.title
        assert sticker_set_dict['is_animated'] == sticker_set.is_animated
        assert sticker_set_dict['contains_masks'] == sticker_set.contains_masks
        assert sticker_set_dict['stickers'][0] == sticker_set.stickers[0].to_dict()

    @flaky(3, 1)
    @pytest.mark.asyncio
    async def test_bot_methods_2_png(self, bot, sticker_set):
        file_id = sticker_set.stickers[0].file_id
        assert await bot.set_sticker_position_in_set(file_id, 1)

    @flaky(3, 1)
    @pytest.mark.asyncio
    async def test_bot_methods_2_tgs(self, bot, animated_sticker_set):
        file_id = animated_sticker_set.stickers[0].file_id
        assert await bot.set_sticker_position_in_set(file_id, 1)

    @flaky(10, 1)
    @pytest.mark.asyncio
    async def test_bot_methods_3_png(self, bot, chat_id, sticker_set_thumb_file):
        sleep(1)
        assert await bot.set_sticker_set_thumb(
            f'test_by_{bot.username}', chat_id, sticker_set_thumb_file
        )

    @flaky(10, 1)
    @pytest.mark.asyncio
    async def test_bot_methods_3_tgs(
        self, bot, chat_id, animated_sticker_file, animated_sticker_set
    ):
        sleep(1)
        assert await bot.set_sticker_set_thumb(
            f'animated_test_by_{bot.username}', chat_id, animated_sticker_file
        )
        file_id = animated_sticker_set.stickers[-1].file_id
        # also test with file input and mask
        assert await bot.set_sticker_set_thumb(
            f'animated_test_by_{bot.username}', chat_id, file_id
        )

    @flaky(10, 1)
    @pytest.mark.asyncio
    async def test_bot_methods_4_png(self, bot, sticker_set):
        sleep(1)
        file_id = sticker_set.stickers[-1].file_id
        assert await bot.delete_sticker_from_set(file_id)

    @flaky(10, 1)
    @pytest.mark.asyncio
    async def test_bot_methods_4_tgs(self, bot, animated_sticker_set):
        sleep(1)
        file_id = animated_sticker_set.stickers[-1].file_id
        assert await bot.delete_sticker_from_set(file_id)

    @pytest.mark.asyncio
    async def test_upload_sticker_file_local_files(self, monkeypatch, bot, chat_id):
        # For just test that the correct paths are passed as we have no local bot API set up
        test_flag = False
        file = data_file('telegram.jpg')
        expected = file.as_uri()

        async def make_assertion(_, data, *args, **kwargs):
            nonlocal test_flag
            test_flag = data.get('png_sticker') == expected

        monkeypatch.setattr(bot, '_post', make_assertion)
        await bot.upload_sticker_file(chat_id, file)
        assert test_flag
        monkeypatch.delattr(bot, '_post')

    @pytest.mark.asyncio
    async def test_create_new_sticker_set_local_files(self, monkeypatch, bot, chat_id):
        # For just test that the correct paths are passed as we have no local bot API set up
        test_flag = False
        file = data_file('telegram.jpg')
        expected = file.as_uri()

        async def make_assertion(_, data, *args, **kwargs):
            nonlocal test_flag
            test_flag = data.get('png_sticker') == expected and data.get('tgs_sticker') == expected

        monkeypatch.setattr(bot, '_post', make_assertion)
        await bot.create_new_sticker_set(
            chat_id, 'name', 'title', 'emoji', png_sticker=file, tgs_sticker=file
        )
        assert test_flag
        monkeypatch.delattr(bot, '_post')

    @pytest.mark.asyncio
    async def test_add_sticker_to_set_local_files(self, monkeypatch, bot, chat_id):
        # For just test that the correct paths are passed as we have no local bot API set up
        test_flag = False
        file = data_file('telegram.jpg')
        expected = file.as_uri()

        async def make_assertion(_, data, *args, **kwargs):
            nonlocal test_flag
            test_flag = data.get('png_sticker') == expected and data.get('tgs_sticker') == expected

        monkeypatch.setattr(bot, '_post', make_assertion)
        await bot.add_sticker_to_set(chat_id, 'name', 'emoji', png_sticker=file, tgs_sticker=file)
        assert test_flag
        monkeypatch.delattr(bot, '_post')

    @pytest.mark.asyncio
    async def test_set_sticker_set_thumb_local_files(self, monkeypatch, bot, chat_id):
        # For just test that the correct paths are passed as we have no local bot API set up
        test_flag = False
        file = data_file('telegram.jpg')
        expected = file.as_uri()

        async def make_assertion(_, data, *args, **kwargs):
            nonlocal test_flag
            test_flag = data.get('thumb') == expected

        monkeypatch.setattr(bot, '_post', make_assertion)
        await bot.set_sticker_set_thumb('name', chat_id, thumb=file)
        assert test_flag
        monkeypatch.delattr(bot, '_post')

    @pytest.mark.asyncio
    async def test_get_file_instance_method(self, monkeypatch, sticker):
        async def make_assertion(*_, **kwargs):
            return kwargs['file_id'] == sticker.file_id

        assert check_shortcut_signature(Sticker.get_file, Bot.get_file, ['file_id'], [])
<<<<<<< HEAD
        assert await check_shortcut_call(sticker.get_file, sticker.bot, 'get_file')
        assert await check_defaults_handling(sticker.get_file, sticker.bot)

        monkeypatch.setattr(sticker.bot, 'get_file', make_assertion)
        assert await sticker.get_file()
=======
        assert check_shortcut_call(sticker.get_file, sticker.get_bot(), 'get_file')
        assert check_defaults_handling(sticker.get_file, sticker.get_bot())

        monkeypatch.setattr(sticker.get_bot(), 'get_file', make_assertion)
        assert sticker.get_file()
>>>>>>> 8f4105d8

    def test_equality(self):
        a = StickerSet(self.name, self.title, self.is_animated, self.contains_masks, self.stickers)
        b = StickerSet(self.name, self.title, self.is_animated, self.contains_masks, self.stickers)
        c = StickerSet(self.name, None, None, None, None)
        d = StickerSet('blah', self.title, self.is_animated, self.contains_masks, self.stickers)
        e = Audio(self.name, '', 0, None, None)

        assert a == b
        assert hash(a) == hash(b)
        assert a is not b

        assert a == c
        assert hash(a) == hash(c)

        assert a != d
        assert hash(a) != hash(d)

        assert a != e
        assert hash(a) != hash(e)


@pytest.fixture(scope='class')
def mask_position():
    return MaskPosition(
        TestMaskPosition.point,
        TestMaskPosition.x_shift,
        TestMaskPosition.y_shift,
        TestMaskPosition.scale,
    )


class TestMaskPosition:
    point = MaskPosition.EYES
    x_shift = -1
    y_shift = 1
    scale = 2

    def test_mask_position_de_json(self, bot):
        json_dict = {
            'point': self.point,
            'x_shift': self.x_shift,
            'y_shift': self.y_shift,
            'scale': self.scale,
        }
        mask_position = MaskPosition.de_json(json_dict, bot)

        assert mask_position.point == self.point
        assert mask_position.x_shift == self.x_shift
        assert mask_position.y_shift == self.y_shift
        assert mask_position.scale == self.scale

    def test_mask_position_to_dict(self, mask_position):
        mask_position_dict = mask_position.to_dict()

        assert isinstance(mask_position_dict, dict)
        assert mask_position_dict['point'] == mask_position.point
        assert mask_position_dict['x_shift'] == mask_position.x_shift
        assert mask_position_dict['y_shift'] == mask_position.y_shift
        assert mask_position_dict['scale'] == mask_position.scale

    def test_equality(self):
        a = MaskPosition(self.point, self.x_shift, self.y_shift, self.scale)
        b = MaskPosition(self.point, self.x_shift, self.y_shift, self.scale)
        c = MaskPosition(MaskPosition.FOREHEAD, self.x_shift, self.y_shift, self.scale)
        d = MaskPosition(self.point, 0, 0, self.scale)
        e = Audio('', '', 0, None, None)

        assert a == b
        assert hash(a) == hash(b)
        assert a is not b

        assert a != c
        assert hash(a) != hash(c)

        assert a != d
        assert hash(a) != hash(d)

        assert a != e
        assert hash(a) != hash(e)<|MERGE_RESOLUTION|>--- conflicted
+++ resolved
@@ -547,19 +547,11 @@
             return kwargs['file_id'] == sticker.file_id
 
         assert check_shortcut_signature(Sticker.get_file, Bot.get_file, ['file_id'], [])
-<<<<<<< HEAD
-        assert await check_shortcut_call(sticker.get_file, sticker.bot, 'get_file')
-        assert await check_defaults_handling(sticker.get_file, sticker.bot)
-
-        monkeypatch.setattr(sticker.bot, 'get_file', make_assertion)
+        assert await check_shortcut_call(sticker.get_file, sticker.get_bot(), 'get_file')
+        assert await check_defaults_handling(sticker.get_file, sticker.get_bot())
+
+        monkeypatch.setattr(sticker.get_bot(), 'get_file', make_assertion)
         assert await sticker.get_file()
-=======
-        assert check_shortcut_call(sticker.get_file, sticker.get_bot(), 'get_file')
-        assert check_defaults_handling(sticker.get_file, sticker.get_bot())
-
-        monkeypatch.setattr(sticker.get_bot(), 'get_file', make_assertion)
-        assert sticker.get_file()
->>>>>>> 8f4105d8
 
     def test_equality(self):
         a = StickerSet(self.name, self.title, self.is_animated, self.contains_masks, self.stickers)
