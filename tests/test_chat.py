--- conflicted
+++ resolved
@@ -133,21 +133,12 @@
             return id_ and action
 
         assert check_shortcut_signature(chat.send_action, Bot.send_chat_action, ['chat_id'], [])
-<<<<<<< HEAD
-        assert await check_shortcut_call(chat.send_action, chat.bot, 'send_chat_action')
-        assert await check_defaults_handling(chat.send_action, chat.bot)
-
-        monkeypatch.setattr(chat.bot, 'send_chat_action', make_assertion)
+        assert await check_shortcut_call(chat.send_action, chat.get_bot(), 'send_chat_action')
+        assert await check_defaults_handling(chat.send_action, chat.get_bot())
+
+        monkeypatch.setattr(chat.get_bot(), 'send_chat_action', make_assertion)
         assert await chat.send_action(action=ChatAction.TYPING)
         assert await chat.send_action(action=ChatAction.TYPING)
-=======
-        assert check_shortcut_call(chat.send_action, chat.get_bot(), 'send_chat_action')
-        assert check_defaults_handling(chat.send_action, chat.get_bot())
-
-        monkeypatch.setattr(chat.get_bot(), 'send_chat_action', make_assertion)
-        assert chat.send_action(action=ChatAction.TYPING)
-        assert chat.send_action(action=ChatAction.TYPING)
->>>>>>> 8f4105d8
 
     @pytest.mark.asyncio
     async def test_leave(self, monkeypatch, chat):
@@ -155,19 +146,11 @@
             return kwargs['chat_id'] == chat.id
 
         assert check_shortcut_signature(Chat.leave, Bot.leave_chat, ['chat_id'], [])
-<<<<<<< HEAD
-        assert await check_shortcut_call(chat.leave, chat.bot, 'leave_chat')
-        assert await check_defaults_handling(chat.leave, chat.bot)
-
-        monkeypatch.setattr(chat.bot, 'leave_chat', make_assertion)
+        assert await check_shortcut_call(chat.leave, chat.get_bot(), 'leave_chat')
+        assert await check_defaults_handling(chat.leave, chat.get_bot())
+
+        monkeypatch.setattr(chat.get_bot(), 'leave_chat', make_assertion)
         assert await chat.leave()
-=======
-        assert check_shortcut_call(chat.leave, chat.get_bot(), 'leave_chat')
-        assert check_defaults_handling(chat.leave, chat.get_bot())
-
-        monkeypatch.setattr(chat.get_bot(), 'leave_chat', make_assertion)
-        assert chat.leave()
->>>>>>> 8f4105d8
 
     @pytest.mark.asyncio
     async def test_get_administrators(self, monkeypatch, chat):
@@ -177,23 +160,13 @@
         assert check_shortcut_signature(
             Chat.get_administrators, Bot.get_chat_administrators, ['chat_id'], []
         )
-<<<<<<< HEAD
-        assert await check_shortcut_call(
-            chat.get_administrators, chat.bot, 'get_chat_administrators'
-        )
-        assert await check_defaults_handling(chat.get_administrators, chat.bot)
-
-        monkeypatch.setattr(chat.bot, 'get_chat_administrators', make_assertion)
+        assert await check_shortcut_call(
+            chat.get_administrators, chat.get_bot(), 'get_chat_administrators'
+        )
+        assert await check_defaults_handling(chat.get_administrators, chat.get_bot())
+
+        monkeypatch.setattr(chat.get_bot(), 'get_chat_administrators', make_assertion)
         assert await chat.get_administrators()
-=======
-        assert check_shortcut_call(
-            chat.get_administrators, chat.get_bot(), 'get_chat_administrators'
-        )
-        assert check_defaults_handling(chat.get_administrators, chat.get_bot())
-
-        monkeypatch.setattr(chat.get_bot(), 'get_chat_administrators', make_assertion)
-        assert chat.get_administrators()
->>>>>>> 8f4105d8
 
     @pytest.mark.asyncio
     async def test_get_members_count(self, monkeypatch, chat):
@@ -203,19 +176,13 @@
         assert check_shortcut_signature(
             Chat.get_member_count, Bot.get_chat_member_count, ['chat_id'], []
         )
-<<<<<<< HEAD
-        assert await check_shortcut_call(chat.get_member_count, chat.bot, 'get_chat_member_count')
-        assert await check_defaults_handling(chat.get_member_count, chat.bot)
-
-        monkeypatch.setattr(chat.bot, 'get_chat_member_count', make_assertion)
+        assert await check_shortcut_call(
+            chat.get_member_count, chat.get_bot(), 'get_chat_member_count'
+        )
+        assert await check_defaults_handling(chat.get_member_count, chat.get_bot())
+
+        monkeypatch.setattr(chat.get_bot(), 'get_chat_member_count', make_assertion)
         assert await chat.get_member_count()
-=======
-        assert check_shortcut_call(chat.get_member_count, chat.get_bot(), 'get_chat_member_count')
-        assert check_defaults_handling(chat.get_member_count, chat.get_bot())
-
-        monkeypatch.setattr(chat.get_bot(), 'get_chat_member_count', make_assertion)
-        assert chat.get_member_count()
->>>>>>> 8f4105d8
 
     @pytest.mark.asyncio
     async def test_get_member(self, monkeypatch, chat):
@@ -225,19 +192,11 @@
             return chat_id and user_id
 
         assert check_shortcut_signature(Chat.get_member, Bot.get_chat_member, ['chat_id'], [])
-<<<<<<< HEAD
-        assert await check_shortcut_call(chat.get_member, chat.bot, 'get_chat_member')
-        assert await check_defaults_handling(chat.get_member, chat.bot)
-
-        monkeypatch.setattr(chat.bot, 'get_chat_member', make_assertion)
+        assert await check_shortcut_call(chat.get_member, chat.get_bot(), 'get_chat_member')
+        assert await check_defaults_handling(chat.get_member, chat.get_bot())
+
+        monkeypatch.setattr(chat.get_bot(), 'get_chat_member', make_assertion)
         assert await chat.get_member(user_id=42)
-=======
-        assert check_shortcut_call(chat.get_member, chat.get_bot(), 'get_chat_member')
-        assert check_defaults_handling(chat.get_member, chat.get_bot())
-
-        monkeypatch.setattr(chat.get_bot(), 'get_chat_member', make_assertion)
-        assert chat.get_member(user_id=42)
->>>>>>> 8f4105d8
 
     @pytest.mark.asyncio
     async def test_ban_member(self, monkeypatch, chat):
@@ -248,19 +207,11 @@
             return chat_id and user_id and until
 
         assert check_shortcut_signature(Chat.ban_member, Bot.ban_chat_member, ['chat_id'], [])
-<<<<<<< HEAD
-        assert await check_shortcut_call(chat.ban_member, chat.bot, 'ban_chat_member')
-        assert await check_defaults_handling(chat.ban_member, chat.bot)
-
-        monkeypatch.setattr(chat.bot, 'ban_chat_member', make_assertion)
+        assert await check_shortcut_call(chat.ban_member, chat.get_bot(), 'ban_chat_member')
+        assert await check_defaults_handling(chat.ban_member, chat.get_bot())
+
+        monkeypatch.setattr(chat.get_bot(), 'ban_chat_member', make_assertion)
         assert await chat.ban_member(user_id=42, until_date=43)
-=======
-        assert check_shortcut_call(chat.ban_member, chat.get_bot(), 'ban_chat_member')
-        assert check_defaults_handling(chat.ban_member, chat.get_bot())
-
-        monkeypatch.setattr(chat.get_bot(), 'ban_chat_member', make_assertion)
-        assert chat.ban_member(user_id=42, until_date=43)
->>>>>>> 8f4105d8
 
     @pytest.mark.parametrize('only_if_banned', [True, False, None])
     @pytest.mark.asyncio
@@ -272,19 +223,11 @@
             return chat_id and user_id and o_i_b
 
         assert check_shortcut_signature(Chat.unban_member, Bot.unban_chat_member, ['chat_id'], [])
-<<<<<<< HEAD
-        assert await check_shortcut_call(chat.unban_member, chat.bot, 'unban_chat_member')
-        assert await check_defaults_handling(chat.unban_member, chat.bot)
-
-        monkeypatch.setattr(chat.bot, 'unban_chat_member', make_assertion)
+        assert await check_shortcut_call(chat.unban_member, chat.get_bot(), 'unban_chat_member')
+        assert await check_defaults_handling(chat.unban_member, chat.get_bot())
+
+        monkeypatch.setattr(chat.get_bot(), 'unban_chat_member', make_assertion)
         assert await chat.unban_member(user_id=42, only_if_banned=only_if_banned)
-=======
-        assert check_shortcut_call(chat.unban_member, chat.get_bot(), 'unban_chat_member')
-        assert check_defaults_handling(chat.unban_member, chat.get_bot())
-
-        monkeypatch.setattr(chat.get_bot(), 'unban_chat_member', make_assertion)
-        assert chat.unban_member(user_id=42, only_if_banned=only_if_banned)
->>>>>>> 8f4105d8
 
     @pytest.mark.parametrize('is_anonymous', [True, False, None])
     @pytest.mark.asyncio
@@ -298,19 +241,13 @@
         assert check_shortcut_signature(
             Chat.promote_member, Bot.promote_chat_member, ['chat_id'], []
         )
-<<<<<<< HEAD
-        assert await check_shortcut_call(chat.promote_member, chat.bot, 'promote_chat_member')
-        assert await check_defaults_handling(chat.promote_member, chat.bot)
-
-        monkeypatch.setattr(chat.bot, 'promote_chat_member', make_assertion)
+        assert await check_shortcut_call(
+            chat.promote_member, chat.get_bot(), 'promote_chat_member'
+        )
+        assert await check_defaults_handling(chat.promote_member, chat.get_bot())
+
+        monkeypatch.setattr(chat.get_bot(), 'promote_chat_member', make_assertion)
         assert await chat.promote_member(user_id=42, is_anonymous=is_anonymous)
-=======
-        assert check_shortcut_call(chat.promote_member, chat.get_bot(), 'promote_chat_member')
-        assert check_defaults_handling(chat.promote_member, chat.get_bot())
-
-        monkeypatch.setattr(chat.get_bot(), 'promote_chat_member', make_assertion)
-        assert chat.promote_member(user_id=42, is_anonymous=is_anonymous)
->>>>>>> 8f4105d8
 
     @pytest.mark.asyncio
     async def test_restrict_member(self, monkeypatch, chat):
@@ -325,19 +262,13 @@
         assert check_shortcut_signature(
             Chat.restrict_member, Bot.restrict_chat_member, ['chat_id'], []
         )
-<<<<<<< HEAD
-        assert await check_shortcut_call(chat.restrict_member, chat.bot, 'restrict_chat_member')
-        assert await check_defaults_handling(chat.restrict_member, chat.bot)
-
-        monkeypatch.setattr(chat.bot, 'restrict_chat_member', make_assertion)
+        assert await check_shortcut_call(
+            chat.restrict_member, chat.get_bot(), 'restrict_chat_member'
+        )
+        assert await check_defaults_handling(chat.restrict_member, chat.get_bot())
+
+        monkeypatch.setattr(chat.get_bot(), 'restrict_chat_member', make_assertion)
         assert await chat.restrict_member(user_id=42, permissions=permissions)
-=======
-        assert check_shortcut_call(chat.restrict_member, chat.get_bot(), 'restrict_chat_member')
-        assert check_defaults_handling(chat.restrict_member, chat.get_bot())
-
-        monkeypatch.setattr(chat.get_bot(), 'restrict_chat_member', make_assertion)
-        assert chat.restrict_member(user_id=42, permissions=permissions)
->>>>>>> 8f4105d8
 
     @pytest.mark.asyncio
     async def test_set_permissions(self, monkeypatch, chat):
@@ -349,19 +280,13 @@
         assert check_shortcut_signature(
             Chat.set_permissions, Bot.set_chat_permissions, ['chat_id'], []
         )
-<<<<<<< HEAD
-        assert await check_shortcut_call(chat.set_permissions, chat.bot, 'set_chat_permissions')
-        assert await check_defaults_handling(chat.set_permissions, chat.bot)
-
-        monkeypatch.setattr(chat.bot, 'set_chat_permissions', make_assertion)
+        assert await check_shortcut_call(
+            chat.set_permissions, chat.get_bot(), 'set_chat_permissions'
+        )
+        assert await check_defaults_handling(chat.set_permissions, chat.get_bot())
+
+        monkeypatch.setattr(chat.get_bot(), 'set_chat_permissions', make_assertion)
         assert await chat.set_permissions(permissions=self.permissions)
-=======
-        assert check_shortcut_call(chat.set_permissions, chat.get_bot(), 'set_chat_permissions')
-        assert check_defaults_handling(chat.set_permissions, chat.get_bot())
-
-        monkeypatch.setattr(chat.get_bot(), 'set_chat_permissions', make_assertion)
-        assert chat.set_permissions(permissions=self.permissions)
->>>>>>> 8f4105d8
 
     @pytest.mark.asyncio
     async def test_set_administrator_custom_title(self, monkeypatch, chat):
@@ -380,19 +305,11 @@
             return kwargs['chat_id'] == chat.id and kwargs['message_id'] == 42
 
         assert check_shortcut_signature(Chat.pin_message, Bot.pin_chat_message, ['chat_id'], [])
-<<<<<<< HEAD
-        assert await check_shortcut_call(chat.pin_message, chat.bot, 'pin_chat_message')
-        assert await check_defaults_handling(chat.pin_message, chat.bot)
-
-        monkeypatch.setattr(chat.bot, 'pin_chat_message', make_assertion)
+        assert await check_shortcut_call(chat.pin_message, chat.get_bot(), 'pin_chat_message')
+        assert await check_defaults_handling(chat.pin_message, chat.get_bot())
+
+        monkeypatch.setattr(chat.get_bot(), 'pin_chat_message', make_assertion)
         assert await chat.pin_message(message_id=42)
-=======
-        assert check_shortcut_call(chat.pin_message, chat.get_bot(), 'pin_chat_message')
-        assert check_defaults_handling(chat.pin_message, chat.get_bot())
-
-        monkeypatch.setattr(chat.get_bot(), 'pin_chat_message', make_assertion)
-        assert chat.pin_message(message_id=42)
->>>>>>> 8f4105d8
 
     @pytest.mark.asyncio
     async def test_unpin_message(self, monkeypatch, chat):
@@ -402,19 +319,11 @@
         assert check_shortcut_signature(
             Chat.unpin_message, Bot.unpin_chat_message, ['chat_id'], []
         )
-<<<<<<< HEAD
-        assert await check_shortcut_call(chat.unpin_message, chat.bot, 'unpin_chat_message')
-        assert await check_defaults_handling(chat.unpin_message, chat.bot)
-
-        monkeypatch.setattr(chat.bot, 'unpin_chat_message', make_assertion)
+        assert await check_shortcut_call(chat.unpin_message, chat.get_bot(), 'unpin_chat_message')
+        assert await check_defaults_handling(chat.unpin_message, chat.get_bot())
+
+        monkeypatch.setattr(chat.get_bot(), 'unpin_chat_message', make_assertion)
         assert await chat.unpin_message()
-=======
-        assert check_shortcut_call(chat.unpin_message, chat.get_bot(), 'unpin_chat_message')
-        assert check_defaults_handling(chat.unpin_message, chat.get_bot())
-
-        monkeypatch.setattr(chat.get_bot(), 'unpin_chat_message', make_assertion)
-        assert chat.unpin_message()
->>>>>>> 8f4105d8
 
     @pytest.mark.asyncio
     async def test_unpin_all_messages(self, monkeypatch, chat):
@@ -424,23 +333,13 @@
         assert check_shortcut_signature(
             Chat.unpin_all_messages, Bot.unpin_all_chat_messages, ['chat_id'], []
         )
-<<<<<<< HEAD
-        assert await check_shortcut_call(
-            chat.unpin_all_messages, chat.bot, 'unpin_all_chat_messages'
-        )
-        assert await check_defaults_handling(chat.unpin_all_messages, chat.bot)
-
-        monkeypatch.setattr(chat.bot, 'unpin_all_chat_messages', make_assertion)
+        assert await check_shortcut_call(
+            chat.unpin_all_messages, chat.get_bot(), 'unpin_all_chat_messages'
+        )
+        assert await check_defaults_handling(chat.unpin_all_messages, chat.get_bot())
+
+        monkeypatch.setattr(chat.get_bot(), 'unpin_all_chat_messages', make_assertion)
         assert await chat.unpin_all_messages()
-=======
-        assert check_shortcut_call(
-            chat.unpin_all_messages, chat.get_bot(), 'unpin_all_chat_messages'
-        )
-        assert check_defaults_handling(chat.unpin_all_messages, chat.get_bot())
-
-        monkeypatch.setattr(chat.get_bot(), 'unpin_all_chat_messages', make_assertion)
-        assert chat.unpin_all_messages()
->>>>>>> 8f4105d8
 
     @pytest.mark.asyncio
     async def test_instance_method_send_message(self, monkeypatch, chat):
@@ -448,19 +347,11 @@
             return kwargs['chat_id'] == chat.id and kwargs['text'] == 'test'
 
         assert check_shortcut_signature(Chat.send_message, Bot.send_message, ['chat_id'], [])
-<<<<<<< HEAD
-        assert await check_shortcut_call(chat.send_message, chat.bot, 'send_message')
-        assert await check_defaults_handling(chat.send_message, chat.bot)
-
-        monkeypatch.setattr(chat.bot, 'send_message', make_assertion)
+        assert await check_shortcut_call(chat.send_message, chat.get_bot(), 'send_message')
+        assert await check_defaults_handling(chat.send_message, chat.get_bot())
+
+        monkeypatch.setattr(chat.get_bot(), 'send_message', make_assertion)
         assert await chat.send_message(text='test')
-=======
-        assert check_shortcut_call(chat.send_message, chat.get_bot(), 'send_message')
-        assert check_defaults_handling(chat.send_message, chat.get_bot())
-
-        monkeypatch.setattr(chat.get_bot(), 'send_message', make_assertion)
-        assert chat.send_message(text='test')
->>>>>>> 8f4105d8
 
     @pytest.mark.asyncio
     async def test_instance_method_send_media_group(self, monkeypatch, chat):
@@ -470,19 +361,11 @@
         assert check_shortcut_signature(
             Chat.send_media_group, Bot.send_media_group, ['chat_id'], []
         )
-<<<<<<< HEAD
-        assert await check_shortcut_call(chat.send_media_group, chat.bot, 'send_media_group')
-        assert await check_defaults_handling(chat.send_media_group, chat.bot)
-
-        monkeypatch.setattr(chat.bot, 'send_media_group', make_assertion)
+        assert await check_shortcut_call(chat.send_media_group, chat.get_bot(), 'send_media_group')
+        assert await check_defaults_handling(chat.send_media_group, chat.get_bot())
+
+        monkeypatch.setattr(chat.get_bot(), 'send_media_group', make_assertion)
         assert await chat.send_media_group(media='test_media_group')
-=======
-        assert check_shortcut_call(chat.send_media_group, chat.get_bot(), 'send_media_group')
-        assert check_defaults_handling(chat.send_media_group, chat.get_bot())
-
-        monkeypatch.setattr(chat.get_bot(), 'send_media_group', make_assertion)
-        assert chat.send_media_group(media='test_media_group')
->>>>>>> 8f4105d8
 
     @pytest.mark.asyncio
     async def test_instance_method_send_photo(self, monkeypatch, chat):
@@ -490,19 +373,11 @@
             return kwargs['chat_id'] == chat.id and kwargs['photo'] == 'test_photo'
 
         assert check_shortcut_signature(Chat.send_photo, Bot.send_photo, ['chat_id'], [])
-<<<<<<< HEAD
-        assert await check_shortcut_call(chat.send_photo, chat.bot, 'send_photo')
-        assert await check_defaults_handling(chat.send_photo, chat.bot)
-
-        monkeypatch.setattr(chat.bot, 'send_photo', make_assertion)
+        assert await check_shortcut_call(chat.send_photo, chat.get_bot(), 'send_photo')
+        assert await check_defaults_handling(chat.send_photo, chat.get_bot())
+
+        monkeypatch.setattr(chat.get_bot(), 'send_photo', make_assertion)
         assert await chat.send_photo(photo='test_photo')
-=======
-        assert check_shortcut_call(chat.send_photo, chat.get_bot(), 'send_photo')
-        assert check_defaults_handling(chat.send_photo, chat.get_bot())
-
-        monkeypatch.setattr(chat.get_bot(), 'send_photo', make_assertion)
-        assert chat.send_photo(photo='test_photo')
->>>>>>> 8f4105d8
 
     @pytest.mark.asyncio
     async def test_instance_method_send_contact(self, monkeypatch, chat):
@@ -510,19 +385,11 @@
             return kwargs['chat_id'] == chat.id and kwargs['phone_number'] == 'test_contact'
 
         assert check_shortcut_signature(Chat.send_contact, Bot.send_contact, ['chat_id'], [])
-<<<<<<< HEAD
-        assert await check_shortcut_call(chat.send_contact, chat.bot, 'send_contact')
-        assert await check_defaults_handling(chat.send_contact, chat.bot)
-
-        monkeypatch.setattr(chat.bot, 'send_contact', make_assertion)
+        assert await check_shortcut_call(chat.send_contact, chat.get_bot(), 'send_contact')
+        assert await check_defaults_handling(chat.send_contact, chat.get_bot())
+
+        monkeypatch.setattr(chat.get_bot(), 'send_contact', make_assertion)
         assert await chat.send_contact(phone_number='test_contact')
-=======
-        assert check_shortcut_call(chat.send_contact, chat.get_bot(), 'send_contact')
-        assert check_defaults_handling(chat.send_contact, chat.get_bot())
-
-        monkeypatch.setattr(chat.get_bot(), 'send_contact', make_assertion)
-        assert chat.send_contact(phone_number='test_contact')
->>>>>>> 8f4105d8
 
     @pytest.mark.asyncio
     async def test_instance_method_send_audio(self, monkeypatch, chat):
@@ -530,19 +397,11 @@
             return kwargs['chat_id'] == chat.id and kwargs['audio'] == 'test_audio'
 
         assert check_shortcut_signature(Chat.send_audio, Bot.send_audio, ['chat_id'], [])
-<<<<<<< HEAD
-        assert await check_shortcut_call(chat.send_audio, chat.bot, 'send_audio')
-        assert await check_defaults_handling(chat.send_audio, chat.bot)
-
-        monkeypatch.setattr(chat.bot, 'send_audio', make_assertion)
+        assert await check_shortcut_call(chat.send_audio, chat.get_bot(), 'send_audio')
+        assert await check_defaults_handling(chat.send_audio, chat.get_bot())
+
+        monkeypatch.setattr(chat.get_bot(), 'send_audio', make_assertion)
         assert await chat.send_audio(audio='test_audio')
-=======
-        assert check_shortcut_call(chat.send_audio, chat.get_bot(), 'send_audio')
-        assert check_defaults_handling(chat.send_audio, chat.get_bot())
-
-        monkeypatch.setattr(chat.get_bot(), 'send_audio', make_assertion)
-        assert chat.send_audio(audio='test_audio')
->>>>>>> 8f4105d8
 
     @pytest.mark.asyncio
     async def test_instance_method_send_document(self, monkeypatch, chat):
@@ -550,19 +409,11 @@
             return kwargs['chat_id'] == chat.id and kwargs['document'] == 'test_document'
 
         assert check_shortcut_signature(Chat.send_document, Bot.send_document, ['chat_id'], [])
-<<<<<<< HEAD
-        assert await check_shortcut_call(chat.send_document, chat.bot, 'send_document')
-        assert await check_defaults_handling(chat.send_document, chat.bot)
-
-        monkeypatch.setattr(chat.bot, 'send_document', make_assertion)
+        assert await check_shortcut_call(chat.send_document, chat.get_bot(), 'send_document')
+        assert await check_defaults_handling(chat.send_document, chat.get_bot())
+
+        monkeypatch.setattr(chat.get_bot(), 'send_document', make_assertion)
         assert await chat.send_document(document='test_document')
-=======
-        assert check_shortcut_call(chat.send_document, chat.get_bot(), 'send_document')
-        assert check_defaults_handling(chat.send_document, chat.get_bot())
-
-        monkeypatch.setattr(chat.get_bot(), 'send_document', make_assertion)
-        assert chat.send_document(document='test_document')
->>>>>>> 8f4105d8
 
     @pytest.mark.asyncio
     async def test_instance_method_send_dice(self, monkeypatch, chat):
@@ -570,19 +421,11 @@
             return kwargs['chat_id'] == chat.id and kwargs['emoji'] == 'test_dice'
 
         assert check_shortcut_signature(Chat.send_dice, Bot.send_dice, ['chat_id'], [])
-<<<<<<< HEAD
-        assert await check_shortcut_call(chat.send_dice, chat.bot, 'send_dice')
-        assert await check_defaults_handling(chat.send_dice, chat.bot)
-
-        monkeypatch.setattr(chat.bot, 'send_dice', make_assertion)
+        assert await check_shortcut_call(chat.send_dice, chat.get_bot(), 'send_dice')
+        assert await check_defaults_handling(chat.send_dice, chat.get_bot())
+
+        monkeypatch.setattr(chat.get_bot(), 'send_dice', make_assertion)
         assert await chat.send_dice(emoji='test_dice')
-=======
-        assert check_shortcut_call(chat.send_dice, chat.get_bot(), 'send_dice')
-        assert check_defaults_handling(chat.send_dice, chat.get_bot())
-
-        monkeypatch.setattr(chat.get_bot(), 'send_dice', make_assertion)
-        assert chat.send_dice(emoji='test_dice')
->>>>>>> 8f4105d8
 
     @pytest.mark.asyncio
     async def test_instance_method_send_game(self, monkeypatch, chat):
@@ -590,19 +433,11 @@
             return kwargs['chat_id'] == chat.id and kwargs['game_short_name'] == 'test_game'
 
         assert check_shortcut_signature(Chat.send_game, Bot.send_game, ['chat_id'], [])
-<<<<<<< HEAD
-        assert await check_shortcut_call(chat.send_game, chat.bot, 'send_game')
-        assert await check_defaults_handling(chat.send_game, chat.bot)
-
-        monkeypatch.setattr(chat.bot, 'send_game', make_assertion)
+        assert await check_shortcut_call(chat.send_game, chat.get_bot(), 'send_game')
+        assert await check_defaults_handling(chat.send_game, chat.get_bot())
+
+        monkeypatch.setattr(chat.get_bot(), 'send_game', make_assertion)
         assert await chat.send_game(game_short_name='test_game')
-=======
-        assert check_shortcut_call(chat.send_game, chat.get_bot(), 'send_game')
-        assert check_defaults_handling(chat.send_game, chat.get_bot())
-
-        monkeypatch.setattr(chat.get_bot(), 'send_game', make_assertion)
-        assert chat.send_game(game_short_name='test_game')
->>>>>>> 8f4105d8
 
     @pytest.mark.asyncio
     async def test_instance_method_send_invoice(self, monkeypatch, chat):
@@ -617,19 +452,11 @@
             return kwargs['chat_id'] == chat.id and args
 
         assert check_shortcut_signature(Chat.send_invoice, Bot.send_invoice, ['chat_id'], [])
-<<<<<<< HEAD
-        assert await check_shortcut_call(chat.send_invoice, chat.bot, 'send_invoice')
-        assert await check_defaults_handling(chat.send_invoice, chat.bot)
-
-        monkeypatch.setattr(chat.bot, 'send_invoice', make_assertion)
+        assert await check_shortcut_call(chat.send_invoice, chat.get_bot(), 'send_invoice')
+        assert await check_defaults_handling(chat.send_invoice, chat.get_bot())
+
+        monkeypatch.setattr(chat.get_bot(), 'send_invoice', make_assertion)
         assert await chat.send_invoice(
-=======
-        assert check_shortcut_call(chat.send_invoice, chat.get_bot(), 'send_invoice')
-        assert check_defaults_handling(chat.send_invoice, chat.get_bot())
-
-        monkeypatch.setattr(chat.get_bot(), 'send_invoice', make_assertion)
-        assert chat.send_invoice(
->>>>>>> 8f4105d8
             'title',
             'description',
             'payload',
@@ -644,19 +471,11 @@
             return kwargs['chat_id'] == chat.id and kwargs['latitude'] == 'test_location'
 
         assert check_shortcut_signature(Chat.send_location, Bot.send_location, ['chat_id'], [])
-<<<<<<< HEAD
-        assert await check_shortcut_call(chat.send_location, chat.bot, 'send_location')
-        assert await check_defaults_handling(chat.send_location, chat.bot)
-
-        monkeypatch.setattr(chat.bot, 'send_location', make_assertion)
+        assert await check_shortcut_call(chat.send_location, chat.get_bot(), 'send_location')
+        assert await check_defaults_handling(chat.send_location, chat.get_bot())
+
+        monkeypatch.setattr(chat.get_bot(), 'send_location', make_assertion)
         assert await chat.send_location(latitude='test_location')
-=======
-        assert check_shortcut_call(chat.send_location, chat.get_bot(), 'send_location')
-        assert check_defaults_handling(chat.send_location, chat.get_bot())
-
-        monkeypatch.setattr(chat.get_bot(), 'send_location', make_assertion)
-        assert chat.send_location(latitude='test_location')
->>>>>>> 8f4105d8
 
     @pytest.mark.asyncio
     async def test_instance_method_send_sticker(self, monkeypatch, chat):
@@ -664,19 +483,11 @@
             return kwargs['chat_id'] == chat.id and kwargs['sticker'] == 'test_sticker'
 
         assert check_shortcut_signature(Chat.send_sticker, Bot.send_sticker, ['chat_id'], [])
-<<<<<<< HEAD
-        assert await check_shortcut_call(chat.send_sticker, chat.bot, 'send_sticker')
-        assert await check_defaults_handling(chat.send_sticker, chat.bot)
-
-        monkeypatch.setattr(chat.bot, 'send_sticker', make_assertion)
+        assert await check_shortcut_call(chat.send_sticker, chat.get_bot(), 'send_sticker')
+        assert await check_defaults_handling(chat.send_sticker, chat.get_bot())
+
+        monkeypatch.setattr(chat.get_bot(), 'send_sticker', make_assertion)
         assert await chat.send_sticker(sticker='test_sticker')
-=======
-        assert check_shortcut_call(chat.send_sticker, chat.get_bot(), 'send_sticker')
-        assert check_defaults_handling(chat.send_sticker, chat.get_bot())
-
-        monkeypatch.setattr(chat.get_bot(), 'send_sticker', make_assertion)
-        assert chat.send_sticker(sticker='test_sticker')
->>>>>>> 8f4105d8
 
     @pytest.mark.asyncio
     async def test_instance_method_send_venue(self, monkeypatch, chat):
@@ -684,19 +495,11 @@
             return kwargs['chat_id'] == chat.id and kwargs['title'] == 'test_venue'
 
         assert check_shortcut_signature(Chat.send_venue, Bot.send_venue, ['chat_id'], [])
-<<<<<<< HEAD
-        assert await check_shortcut_call(chat.send_venue, chat.bot, 'send_venue')
-        assert await check_defaults_handling(chat.send_venue, chat.bot)
-
-        monkeypatch.setattr(chat.bot, 'send_venue', make_assertion)
+        assert await check_shortcut_call(chat.send_venue, chat.get_bot(), 'send_venue')
+        assert await check_defaults_handling(chat.send_venue, chat.get_bot())
+
+        monkeypatch.setattr(chat.get_bot(), 'send_venue', make_assertion)
         assert await chat.send_venue(title='test_venue')
-=======
-        assert check_shortcut_call(chat.send_venue, chat.get_bot(), 'send_venue')
-        assert check_defaults_handling(chat.send_venue, chat.get_bot())
-
-        monkeypatch.setattr(chat.get_bot(), 'send_venue', make_assertion)
-        assert chat.send_venue(title='test_venue')
->>>>>>> 8f4105d8
 
     @pytest.mark.asyncio
     async def test_instance_method_send_video(self, monkeypatch, chat):
@@ -704,19 +507,11 @@
             return kwargs['chat_id'] == chat.id and kwargs['video'] == 'test_video'
 
         assert check_shortcut_signature(Chat.send_video, Bot.send_video, ['chat_id'], [])
-<<<<<<< HEAD
-        assert await check_shortcut_call(chat.send_video, chat.bot, 'send_video')
-        assert await check_defaults_handling(chat.send_video, chat.bot)
-
-        monkeypatch.setattr(chat.bot, 'send_video', make_assertion)
+        assert await check_shortcut_call(chat.send_video, chat.get_bot(), 'send_video')
+        assert await check_defaults_handling(chat.send_video, chat.get_bot())
+
+        monkeypatch.setattr(chat.get_bot(), 'send_video', make_assertion)
         assert await chat.send_video(video='test_video')
-=======
-        assert check_shortcut_call(chat.send_video, chat.get_bot(), 'send_video')
-        assert check_defaults_handling(chat.send_video, chat.get_bot())
-
-        monkeypatch.setattr(chat.get_bot(), 'send_video', make_assertion)
-        assert chat.send_video(video='test_video')
->>>>>>> 8f4105d8
 
     @pytest.mark.asyncio
     async def test_instance_method_send_video_note(self, monkeypatch, chat):
@@ -724,19 +519,11 @@
             return kwargs['chat_id'] == chat.id and kwargs['video_note'] == 'test_video_note'
 
         assert check_shortcut_signature(Chat.send_video_note, Bot.send_video_note, ['chat_id'], [])
-<<<<<<< HEAD
-        assert await check_shortcut_call(chat.send_video_note, chat.bot, 'send_video_note')
-        assert await check_defaults_handling(chat.send_video_note, chat.bot)
-
-        monkeypatch.setattr(chat.bot, 'send_video_note', make_assertion)
+        assert await check_shortcut_call(chat.send_video_note, chat.get_bot(), 'send_video_note')
+        assert await check_defaults_handling(chat.send_video_note, chat.get_bot())
+
+        monkeypatch.setattr(chat.get_bot(), 'send_video_note', make_assertion)
         assert await chat.send_video_note(video_note='test_video_note')
-=======
-        assert check_shortcut_call(chat.send_video_note, chat.get_bot(), 'send_video_note')
-        assert check_defaults_handling(chat.send_video_note, chat.get_bot())
-
-        monkeypatch.setattr(chat.get_bot(), 'send_video_note', make_assertion)
-        assert chat.send_video_note(video_note='test_video_note')
->>>>>>> 8f4105d8
 
     @pytest.mark.asyncio
     async def test_instance_method_send_voice(self, monkeypatch, chat):
@@ -744,19 +531,11 @@
             return kwargs['chat_id'] == chat.id and kwargs['voice'] == 'test_voice'
 
         assert check_shortcut_signature(Chat.send_voice, Bot.send_voice, ['chat_id'], [])
-<<<<<<< HEAD
-        assert await check_shortcut_call(chat.send_voice, chat.bot, 'send_voice')
-        assert await check_defaults_handling(chat.send_voice, chat.bot)
-
-        monkeypatch.setattr(chat.bot, 'send_voice', make_assertion)
+        assert await check_shortcut_call(chat.send_voice, chat.get_bot(), 'send_voice')
+        assert await check_defaults_handling(chat.send_voice, chat.get_bot())
+
+        monkeypatch.setattr(chat.get_bot(), 'send_voice', make_assertion)
         assert await chat.send_voice(voice='test_voice')
-=======
-        assert check_shortcut_call(chat.send_voice, chat.get_bot(), 'send_voice')
-        assert check_defaults_handling(chat.send_voice, chat.get_bot())
-
-        monkeypatch.setattr(chat.get_bot(), 'send_voice', make_assertion)
-        assert chat.send_voice(voice='test_voice')
->>>>>>> 8f4105d8
 
     @pytest.mark.asyncio
     async def test_instance_method_send_animation(self, monkeypatch, chat):
@@ -764,19 +543,11 @@
             return kwargs['chat_id'] == chat.id and kwargs['animation'] == 'test_animation'
 
         assert check_shortcut_signature(Chat.send_animation, Bot.send_animation, ['chat_id'], [])
-<<<<<<< HEAD
-        assert await check_shortcut_call(chat.send_animation, chat.bot, 'send_animation')
-        assert await check_defaults_handling(chat.send_animation, chat.bot)
-
-        monkeypatch.setattr(chat.bot, 'send_animation', make_assertion)
+        assert await check_shortcut_call(chat.send_animation, chat.get_bot(), 'send_animation')
+        assert await check_defaults_handling(chat.send_animation, chat.get_bot())
+
+        monkeypatch.setattr(chat.get_bot(), 'send_animation', make_assertion)
         assert await chat.send_animation(animation='test_animation')
-=======
-        assert check_shortcut_call(chat.send_animation, chat.get_bot(), 'send_animation')
-        assert check_defaults_handling(chat.send_animation, chat.get_bot())
-
-        monkeypatch.setattr(chat.get_bot(), 'send_animation', make_assertion)
-        assert chat.send_animation(animation='test_animation')
->>>>>>> 8f4105d8
 
     @pytest.mark.asyncio
     async def test_instance_method_send_poll(self, monkeypatch, chat):
@@ -784,19 +555,11 @@
             return kwargs['chat_id'] == chat.id and kwargs['question'] == 'test_poll'
 
         assert check_shortcut_signature(Chat.send_poll, Bot.send_poll, ['chat_id'], [])
-<<<<<<< HEAD
-        assert await check_shortcut_call(chat.send_poll, chat.bot, 'send_poll')
-        assert await check_defaults_handling(chat.send_poll, chat.bot)
-
-        monkeypatch.setattr(chat.bot, 'send_poll', make_assertion)
+        assert await check_shortcut_call(chat.send_poll, chat.get_bot(), 'send_poll')
+        assert await check_defaults_handling(chat.send_poll, chat.get_bot())
+
+        monkeypatch.setattr(chat.get_bot(), 'send_poll', make_assertion)
         assert await chat.send_poll(question='test_poll', options=[1, 2])
-=======
-        assert check_shortcut_call(chat.send_poll, chat.get_bot(), 'send_poll')
-        assert check_defaults_handling(chat.send_poll, chat.get_bot())
-
-        monkeypatch.setattr(chat.get_bot(), 'send_poll', make_assertion)
-        assert chat.send_poll(question='test_poll', options=[1, 2])
->>>>>>> 8f4105d8
 
     @pytest.mark.asyncio
     async def test_instance_method_send_copy(self, monkeypatch, chat):
@@ -807,19 +570,11 @@
             return from_chat_id and message_id and chat_id
 
         assert check_shortcut_signature(Chat.send_copy, Bot.copy_message, ['chat_id'], [])
-<<<<<<< HEAD
-        assert await check_shortcut_call(chat.copy_message, chat.bot, 'copy_message')
-        assert await check_defaults_handling(chat.copy_message, chat.bot)
-
-        monkeypatch.setattr(chat.bot, 'copy_message', make_assertion)
+        assert await check_shortcut_call(chat.copy_message, chat.get_bot(), 'copy_message')
+        assert await check_defaults_handling(chat.copy_message, chat.get_bot())
+
+        monkeypatch.setattr(chat.get_bot(), 'copy_message', make_assertion)
         assert await chat.send_copy(from_chat_id='test_copy', message_id=42)
-=======
-        assert check_shortcut_call(chat.copy_message, chat.get_bot(), 'copy_message')
-        assert check_defaults_handling(chat.copy_message, chat.get_bot())
-
-        monkeypatch.setattr(chat.get_bot(), 'copy_message', make_assertion)
-        assert chat.send_copy(from_chat_id='test_copy', message_id=42)
->>>>>>> 8f4105d8
 
     @pytest.mark.asyncio
     async def test_instance_method_copy_message(self, monkeypatch, chat):
@@ -830,81 +585,79 @@
             return from_chat_id and message_id and chat_id
 
         assert check_shortcut_signature(Chat.copy_message, Bot.copy_message, ['from_chat_id'], [])
-<<<<<<< HEAD
-        assert await check_shortcut_call(chat.copy_message, chat.bot, 'copy_message')
-        assert await check_defaults_handling(chat.copy_message, chat.bot)
-
-        monkeypatch.setattr(chat.bot, 'copy_message', make_assertion)
+        assert await check_shortcut_call(chat.copy_message, chat.get_bot(), 'copy_message')
+        assert await check_defaults_handling(chat.copy_message, chat.get_bot())
+
+        monkeypatch.setattr(chat.get_bot(), 'copy_message', make_assertion)
         assert await chat.copy_message(chat_id='test_copy', message_id=42)
-=======
-        assert check_shortcut_call(chat.copy_message, chat.get_bot(), 'copy_message')
-        assert check_defaults_handling(chat.copy_message, chat.get_bot())
-
-        monkeypatch.setattr(chat.get_bot(), 'copy_message', make_assertion)
-        assert chat.copy_message(chat_id='test_copy', message_id=42)
-
+
+    @pytest.mark.asyncio
     def test_export_invite_link(self, monkeypatch, chat):
-        def make_assertion(*_, **kwargs):
+        async def make_assertion(*_, **kwargs):
             return kwargs['chat_id'] == chat.id
 
         assert check_shortcut_signature(
             Chat.export_invite_link, Bot.export_chat_invite_link, ['chat_id'], []
         )
-        assert check_shortcut_call(
+        assert await check_shortcut_call(
             chat.export_invite_link, chat.get_bot(), 'export_chat_invite_link'
         )
-        assert check_defaults_handling(chat.export_invite_link, chat.get_bot())
+        assert await check_defaults_handling(chat.export_invite_link, chat.get_bot())
 
         monkeypatch.setattr(chat.get_bot(), 'export_chat_invite_link', make_assertion)
-        assert chat.export_invite_link()
-
+        assert await chat.export_invite_link()
+
+    @pytest.mark.asyncio
     def test_create_invite_link(self, monkeypatch, chat):
-        def make_assertion(*_, **kwargs):
+        async def make_assertion(*_, **kwargs):
             return kwargs['chat_id'] == chat.id
 
         assert check_shortcut_signature(
             Chat.create_invite_link, Bot.create_chat_invite_link, ['chat_id'], []
         )
-        assert check_shortcut_call(
+        assert await check_shortcut_call(
             chat.create_invite_link, chat.get_bot(), 'create_chat_invite_link'
         )
-        assert check_defaults_handling(chat.create_invite_link, chat.get_bot())
+        assert await check_defaults_handling(chat.create_invite_link, chat.get_bot())
 
         monkeypatch.setattr(chat.get_bot(), 'create_chat_invite_link', make_assertion)
-        assert chat.create_invite_link()
-
+        assert await chat.create_invite_link()
+
+    @pytest.mark.asyncio
     def test_edit_invite_link(self, monkeypatch, chat):
         link = "ThisIsALink"
 
-        def make_assertion(*_, **kwargs):
+        async def make_assertion(*_, **kwargs):
             return kwargs['chat_id'] == chat.id and kwargs['invite_link'] == link
 
         assert check_shortcut_signature(
             Chat.edit_invite_link, Bot.edit_chat_invite_link, ['chat_id'], []
         )
-        assert check_shortcut_call(chat.edit_invite_link, chat.get_bot(), 'edit_chat_invite_link')
-        assert check_defaults_handling(chat.edit_invite_link, chat.get_bot())
+        assert await check_shortcut_call(
+            chat.edit_invite_link, chat.get_bot(), 'edit_chat_invite_link'
+        )
+        assert await check_defaults_handling(chat.edit_invite_link, chat.get_bot())
 
         monkeypatch.setattr(chat.get_bot(), 'edit_chat_invite_link', make_assertion)
-        assert chat.edit_invite_link(invite_link=link)
-
+        assert await chat.edit_invite_link(invite_link=link)
+
+    @pytest.mark.asyncio
     def test_revoke_invite_link(self, monkeypatch, chat):
         link = "ThisIsALink"
 
-        def make_assertion(*_, **kwargs):
+        async def make_assertion(*_, **kwargs):
             return kwargs['chat_id'] == chat.id and kwargs['invite_link'] == link
 
         assert check_shortcut_signature(
             Chat.revoke_invite_link, Bot.revoke_chat_invite_link, ['chat_id'], []
         )
-        assert check_shortcut_call(
+        assert await check_shortcut_call(
             chat.revoke_invite_link, chat.get_bot(), 'revoke_chat_invite_link'
         )
-        assert check_defaults_handling(chat.revoke_invite_link, chat.get_bot())
+        assert await check_defaults_handling(chat.revoke_invite_link, chat.get_bot())
 
         monkeypatch.setattr(chat.get_bot(), 'revoke_chat_invite_link', make_assertion)
-        assert chat.revoke_invite_link(invite_link=link)
->>>>>>> 8f4105d8
+        assert await chat.revoke_invite_link(invite_link=link)
 
     def test_equality(self):
         a = Chat(self.id_, self.title, self.type_)
