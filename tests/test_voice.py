--- conflicted
+++ resolved
@@ -302,19 +302,11 @@
             return kwargs['file_id'] == voice.file_id
 
         assert check_shortcut_signature(Voice.get_file, Bot.get_file, ['file_id'], [])
-<<<<<<< HEAD
-        assert await check_shortcut_call(voice.get_file, voice.bot, 'get_file')
-        assert await check_defaults_handling(voice.get_file, voice.bot)
-
-        monkeypatch.setattr(voice.bot, 'get_file', make_assertion)
+        assert await check_shortcut_call(voice.get_file, voice.get_bot(), 'get_file')
+        assert await check_defaults_handling(voice.get_file, voice.get_bot())
+
+        monkeypatch.setattr(voice.get_bot(), 'get_file', make_assertion)
         assert await voice.get_file()
-=======
-        assert check_shortcut_call(voice.get_file, voice.get_bot(), 'get_file')
-        assert check_defaults_handling(voice.get_file, voice.get_bot())
-
-        monkeypatch.setattr(voice.get_bot(), 'get_file', make_assertion)
-        assert voice.get_file()
->>>>>>> 8f4105d8
 
     def test_equality(self, voice):
         a = Voice(voice.file_id, voice.file_unique_id, self.duration)
