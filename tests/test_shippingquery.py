#!/usr/bin/env python
#
# A library that provides a Python interface to the Telegram Bot API
# Copyright (C) 2015-2021
# Leandro Toledo de Souza <devs@python-telegram-bot.org>
#
# This program is free software: you can redistribute it and/or modify
# it under the terms of the GNU Lesser Public License as published by
# the Free Software Foundation, either version 3 of the License, or
# (at your option) any later version.
#
# This program is distributed in the hope that it will be useful,
# but WITHOUT ANY WARRANTY; without even the implied warranty of
# MERCHANTABILITY or FITNESS FOR A PARTICULAR PURPOSE.  See the
# GNU Lesser Public License for more details.
#
# You should have received a copy of the GNU Lesser Public License
# along with this program.  If not, see [http://www.gnu.org/licenses/].

import pytest

from telegram import Update, User, ShippingAddress, ShippingQuery, Bot
from tests.conftest import check_shortcut_call, check_shortcut_signature, check_defaults_handling


@pytest.fixture(scope='class')
def shipping_query(bot):
    return ShippingQuery(
        TestShippingQuery.id_,
        TestShippingQuery.from_user,
        TestShippingQuery.invoice_payload,
        TestShippingQuery.shipping_address,
        bot=bot,
    )


class TestShippingQuery:
    id_ = 5
    invoice_payload = 'invoice_payload'
    from_user = User(0, '', False)
    shipping_address = ShippingAddress('GB', '', 'London', '12 Grimmauld Place', '', 'WC1')

    def test_de_json(self, bot):
        json_dict = {
            'id': TestShippingQuery.id_,
            'invoice_payload': TestShippingQuery.invoice_payload,
            'from': TestShippingQuery.from_user.to_dict(),
            'shipping_address': TestShippingQuery.shipping_address.to_dict(),
        }
        shipping_query = ShippingQuery.de_json(json_dict, bot)

        assert shipping_query.id == self.id_
        assert shipping_query.invoice_payload == self.invoice_payload
        assert shipping_query.from_user == self.from_user
        assert shipping_query.shipping_address == self.shipping_address
        assert shipping_query.get_bot() is bot

    def test_to_dict(self, shipping_query):
        shipping_query_dict = shipping_query.to_dict()

        assert isinstance(shipping_query_dict, dict)
        assert shipping_query_dict['id'] == shipping_query.id
        assert shipping_query_dict['invoice_payload'] == shipping_query.invoice_payload
        assert shipping_query_dict['from'] == shipping_query.from_user.to_dict()
        assert shipping_query_dict['shipping_address'] == shipping_query.shipping_address.to_dict()

    @pytest.mark.asyncio
    async def test_answer(self, monkeypatch, shipping_query):
        async def make_assertion(*_, **kwargs):
            return kwargs['shipping_query_id'] == shipping_query.id

        assert check_shortcut_signature(
            ShippingQuery.answer, Bot.answer_shipping_query, ['shipping_query_id'], []
        )
<<<<<<< HEAD
        assert await check_shortcut_call(
            shipping_query.answer, shipping_query.bot, 'answer_shipping_query'
        )
        assert await check_defaults_handling(shipping_query.answer, shipping_query.bot)

        monkeypatch.setattr(shipping_query.bot, 'answer_shipping_query', make_assertion)
        assert await shipping_query.answer(ok=True)
=======
        assert check_shortcut_call(
            shipping_query.answer, shipping_query._bot, 'answer_shipping_query'
        )
        assert check_defaults_handling(shipping_query.answer, shipping_query._bot)

        monkeypatch.setattr(shipping_query._bot, 'answer_shipping_query', make_assertion)
        assert shipping_query.answer(ok=True)
>>>>>>> 8f4105d8

    def test_equality(self):
        a = ShippingQuery(self.id_, self.from_user, self.invoice_payload, self.shipping_address)
        b = ShippingQuery(self.id_, self.from_user, self.invoice_payload, self.shipping_address)
        c = ShippingQuery(self.id_, None, '', None)
        d = ShippingQuery(0, self.from_user, self.invoice_payload, self.shipping_address)
        e = Update(self.id_)

        assert a == b
        assert hash(a) == hash(b)
        assert a is not b

        assert a == c
        assert hash(a) == hash(c)

        assert a != d
        assert hash(a) != hash(d)

        assert a != e
        assert hash(a) != hash(e)<|MERGE_RESOLUTION|>--- conflicted
+++ resolved
@@ -72,23 +72,13 @@
         assert check_shortcut_signature(
             ShippingQuery.answer, Bot.answer_shipping_query, ['shipping_query_id'], []
         )
-<<<<<<< HEAD
         assert await check_shortcut_call(
-            shipping_query.answer, shipping_query.bot, 'answer_shipping_query'
-        )
-        assert await check_defaults_handling(shipping_query.answer, shipping_query.bot)
-
-        monkeypatch.setattr(shipping_query.bot, 'answer_shipping_query', make_assertion)
-        assert await shipping_query.answer(ok=True)
-=======
-        assert check_shortcut_call(
             shipping_query.answer, shipping_query._bot, 'answer_shipping_query'
         )
-        assert check_defaults_handling(shipping_query.answer, shipping_query._bot)
+        assert await check_defaults_handling(shipping_query.answer, shipping_query._bot)
 
         monkeypatch.setattr(shipping_query._bot, 'answer_shipping_query', make_assertion)
-        assert shipping_query.answer(ok=True)
->>>>>>> 8f4105d8
+        assert await shipping_query.answer(ok=True)
 
     def test_equality(self):
         a = ShippingQuery(self.id_, self.from_user, self.invoice_payload, self.shipping_address)
