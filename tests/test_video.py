--- conflicted
+++ resolved
@@ -22,36 +22,24 @@
 import pytest
 from flaky import flaky
 
-<<<<<<< HEAD
-from telegram import Video, TelegramError, Voice, PhotoSize, MessageEntity, Bot
-from telegram.error import BadRequest
-from telegram.utils.helpers import escape_markdown
-=======
 from telegram import Video, Voice, PhotoSize, MessageEntity, Bot
 from telegram.error import BadRequest, TelegramError
 from telegram.helpers import escape_markdown
->>>>>>> 163d5987
 from tests.conftest import check_shortcut_call, check_shortcut_signature, check_defaults_handling
 
 
 @pytest.fixture(scope='function')
 def video_file():
-    f = Path('tests/data/telegram.mp4').open('rb')
+    f = open('tests/data/telegram.mp4', 'rb')
     yield f
     f.close()
 
 
 @pytest.fixture(scope='class')
-<<<<<<< HEAD
 @pytest.mark.asyncio
 async def video(bot, chat_id):
     with open('tests/data/telegram.mp4', 'rb') as f:
         return (await bot.send_video(chat_id, video=f, timeout=50)).video
-=======
-def video(bot, chat_id):
-    with Path('tests/data/telegram.mp4').open('rb') as f:
-        return bot.send_video(chat_id, video=f, timeout=50).video
->>>>>>> 163d5987
 
 
 class TestVideo:
@@ -73,11 +61,6 @@
     video_file_id = '5a3128a4d2a04750b5b58397f3b5e812'
     video_file_unique_id = 'adc3145fd2e84d95b64d68eaa22aa33e'
 
-    def test_slot_behaviour(self, video, mro_slots):
-        for attr in video.__slots__:
-            assert getattr(video, attr, 'err') != 'err', f"got extra slot '{attr}'"
-        assert len(mro_slots(video)) == len(set(mro_slots(video))), "duplicate slot"
-
     def test_creation(self, video):
         # Make sure file has been uploaded.
         assert isinstance(video, Video)
@@ -100,15 +83,9 @@
         assert video.mime_type == self.mime_type
 
     @flaky(3, 1)
-<<<<<<< HEAD
-    @pytest.mark.timeout(10)
     @pytest.mark.asyncio
     async def test_send_all_args(self, bot, chat_id, video_file, video, thumb_file):
         message = await bot.send_video(
-=======
-    def test_send_all_args(self, bot, chat_id, video_file, video, thumb_file):
-        message = bot.send_video(
->>>>>>> 163d5987
             chat_id,
             video_file,
             duration=self.duration,
@@ -140,6 +117,7 @@
         assert message.video.file_name == self.file_name
 
     @flaky(3, 1)
+    @pytest.mark.timeout(10)
     def test_send_video_custom_filename(self, bot, chat_id, video_file, monkeypatch):
         def make_assertion(url, data, **kwargs):
             return data['video'].filename == 'custom_filename'
@@ -149,15 +127,9 @@
         assert bot.send_video(chat_id, video_file, filename='custom_filename')
 
     @flaky(3, 1)
-<<<<<<< HEAD
-    @pytest.mark.timeout(10)
     @pytest.mark.asyncio
     async def test_get_and_download(self, bot, video):
         new_file = await bot.get_file(video.file_id)
-=======
-    def test_get_and_download(self, bot, video):
-        new_file = bot.get_file(video.file_id)
->>>>>>> 163d5987
 
         assert new_file.file_size == self.file_size
         assert new_file.file_id == video.file_id
@@ -166,18 +138,12 @@
 
         new_file.download('telegram.mp4')
 
-        assert Path('telegram.mp4').is_file()
-
-    @flaky(3, 1)
-<<<<<<< HEAD
-    @pytest.mark.timeout(10)
+        assert os.path.isfile('telegram.mp4')
+
+    @flaky(3, 1)
     @pytest.mark.asyncio
     async def test_send_mp4_file_url(self, bot, chat_id, video):
         message = await bot.send_video(chat_id, self.video_file_url, caption=self.caption)
-=======
-    def test_send_mp4_file_url(self, bot, chat_id, video):
-        message = bot.send_video(chat_id, self.video_file_url, caption=self.caption)
->>>>>>> 163d5987
 
         assert isinstance(message.video, Video)
         assert isinstance(message.video.file_id, str)
@@ -201,13 +167,8 @@
         assert message.caption == self.caption
 
     @flaky(3, 1)
-<<<<<<< HEAD
-    @pytest.mark.timeout(10)
     @pytest.mark.asyncio
     async def test_send_video_caption_entities(self, bot, chat_id, video):
-=======
-    def test_send_video_caption_entities(self, bot, chat_id, video):
->>>>>>> 163d5987
         test_string = 'Italic Bold Code'
         entities = [
             MessageEntity(MessageEntity.ITALIC, 0, 6),
@@ -222,15 +183,9 @@
         assert message.caption_entities == entities
 
     @flaky(3, 1)
-<<<<<<< HEAD
-    @pytest.mark.timeout(10)
     @pytest.mark.asyncio
     async def test_resend(self, bot, chat_id, video):
         message = await bot.send_video(chat_id, video.file_id)
-=======
-    def test_resend(self, bot, chat_id, video):
-        message = bot.send_video(chat_id, video.file_id)
->>>>>>> 163d5987
 
         assert message.video == video
 
@@ -244,6 +199,7 @@
         assert message
 
     @flaky(3, 1)
+    @pytest.mark.timeout(10)
     @pytest.mark.parametrize('default_bot', [{'parse_mode': 'Markdown'}], indirect=True)
     @pytest.mark.asyncio
     async def test_send_video_default_parse_mode_1(self, default_bot, chat_id, video):
@@ -255,6 +211,7 @@
         assert message.caption == test_string
 
     @flaky(3, 1)
+    @pytest.mark.timeout(10)
     @pytest.mark.parametrize('default_bot', [{'parse_mode': 'Markdown'}], indirect=True)
     @pytest.mark.asyncio
     async def test_send_video_default_parse_mode_2(self, default_bot, chat_id, video):
@@ -267,6 +224,7 @@
         assert message.caption_markdown == escape_markdown(test_markdown_string)
 
     @flaky(3, 1)
+    @pytest.mark.timeout(10)
     @pytest.mark.parametrize('default_bot', [{'parse_mode': 'Markdown'}], indirect=True)
     @pytest.mark.asyncio
     async def test_send_video_default_parse_mode_3(self, default_bot, chat_id, video):
@@ -292,9 +250,9 @@
         monkeypatch.setattr(bot, '_post', make_assertion)
         await bot.send_video(chat_id, file, thumb=file)
         assert test_flag
-        monkeypatch.delattr(bot, '_post')
-
-    @flaky(3, 1)
+
+    @flaky(3, 1)
+    @pytest.mark.timeout(10)
     @pytest.mark.parametrize(
         'default_bot,custom',
         [
@@ -365,51 +323,30 @@
         assert video_dict['file_name'] == video.file_name
 
     @flaky(3, 1)
-<<<<<<< HEAD
-    @pytest.mark.timeout(10)
     @pytest.mark.asyncio
     async def test_error_send_empty_file(self, bot, chat_id):
-=======
-    def test_error_send_empty_file(self, bot, chat_id):
->>>>>>> 163d5987
         with pytest.raises(TelegramError):
             await bot.send_video(chat_id, open(os.devnull, 'rb'))
 
     @flaky(3, 1)
-<<<<<<< HEAD
-    @pytest.mark.timeout(10)
     @pytest.mark.asyncio
     async def test_error_send_empty_file_id(self, bot, chat_id):
-=======
-    def test_error_send_empty_file_id(self, bot, chat_id):
->>>>>>> 163d5987
         with pytest.raises(TelegramError):
             await bot.send_video(chat_id, '')
 
     @pytest.mark.asyncio
     async def test_error_without_required_args(self, bot, chat_id):
         with pytest.raises(TypeError):
-<<<<<<< HEAD
             await bot.send_video(chat_id=chat_id)
 
     @pytest.mark.asyncio
     async def test_get_file_instance_method(self, monkeypatch, video):
         async def make_assertion(*_, **kwargs):
-=======
-            bot.send_video(chat_id=chat_id)
-
-    def test_get_file_instance_method(self, monkeypatch, video):
-        def make_assertion(*_, **kwargs):
->>>>>>> 163d5987
             return kwargs['file_id'] == video.file_id
 
         assert check_shortcut_signature(Video.get_file, Bot.get_file, ['file_id'], [])
         assert check_shortcut_call(video.get_file, video.bot, 'get_file')
-<<<<<<< HEAD
         assert await check_defaults_handling(video.get_file, video.bot)
-=======
-        assert check_defaults_handling(video.get_file, video.bot)
->>>>>>> 163d5987
 
         monkeypatch.setattr(video.bot, 'get_file', make_assertion)
         assert video.get_file()
