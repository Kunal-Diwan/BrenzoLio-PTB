#!/usr/bin/env python
#
# A library that provides a Python interface to the Telegram Bot API
# Copyright (C) 2015-2021
# Leandro Toledo de Souza <devs@python-telegram-bot.org>
#
# This program is free software: you can redistribute it and/or modify
# it under the terms of the GNU Lesser Public License as published by
# the Free Software Foundation, either version 3 of the License, or
# (at your option) any later version.
#
# This program is distributed in the hope that it will be useful,
# but WITHOUT ANY WARRANTY; without even the implied warranty of
# MERCHANTABILITY or FITNESS FOR A PARTICULAR PURPOSE.  See the
# GNU Lesser Public License for more details.
#
# You should have received a copy of the GNU Lesser Public License
# along with this program.  If not, see [http://www.gnu.org/licenses/].
from datetime import datetime

import pytest

from telegram import (
    Update,
    Message,
    User,
    MessageEntity,
    Chat,
    Audio,
    Document,
    Animation,
    Game,
    PhotoSize,
    Sticker,
    Video,
    Voice,
    VideoNote,
    Contact,
    Location,
    Venue,
    Invoice,
    SuccessfulPayment,
    PassportData,
    Poll,
    PollOption,
    ProximityAlertTriggered,
    Dice,
    Bot,
<<<<<<< HEAD
    ChatAction,
=======
    VoiceChatStarted,
    VoiceChatEnded,
    VoiceChatParticipantsInvited,
    MessageAutoDeleteTimerChanged,
    VoiceChatScheduled,
>>>>>>> 8f4105d8
)
from telegram.constants import ParseMode, ChatAction
from telegram.ext import Defaults
from tests.conftest import check_shortcut_signature, check_shortcut_call, check_defaults_handling
from tests.test_passport import RAW_PASSPORT_DATA


@pytest.fixture(scope='class')
def message(bot):
    return Message(
        TestMessage.id_,
        TestMessage.date,
        TestMessage.chat,
        from_user=TestMessage.from_user,
        bot=bot,
    )


@pytest.fixture(
    scope='function',
    params=[
        {'forward_from': User(99, 'forward_user', False), 'forward_date': datetime.utcnow()},
        {
            'forward_from_chat': Chat(-23, 'channel'),
            'forward_from_message_id': 101,
            'forward_date': datetime.utcnow(),
        },
        {'reply_to_message': Message(50, None, None, None)},
        {'edit_date': datetime.utcnow()},
        {
            'text': 'a text message',
            'enitites': [MessageEntity('bold', 10, 4), MessageEntity('italic', 16, 7)],
        },
        {
            'caption': 'A message caption',
            'caption_entities': [MessageEntity('bold', 1, 1), MessageEntity('text_link', 4, 3)],
        },
        {'audio': Audio('audio_id', 'unique_id', 12), 'caption': 'audio_file'},
        {'document': Document('document_id', 'unique_id'), 'caption': 'document_file'},
        {
            'animation': Animation('animation_id', 'unique_id', 30, 30, 1),
            'caption': 'animation_file',
        },
        {
            'game': Game(
                'my_game',
                'just my game',
                [
                    PhotoSize('game_photo_id', 'unique_id', 30, 30),
                ],
            )
        },
        {'photo': [PhotoSize('photo_id', 'unique_id', 50, 50)], 'caption': 'photo_file'},
        {'sticker': Sticker('sticker_id', 'unique_id', 50, 50, True)},
        {'video': Video('video_id', 'unique_id', 12, 12, 12), 'caption': 'video_file'},
        {'voice': Voice('voice_id', 'unique_id', 5)},
        {'video_note': VideoNote('video_note_id', 'unique_id', 20, 12)},
        {'new_chat_members': [User(55, 'new_user', False)]},
        {'contact': Contact('phone_numner', 'contact_name')},
        {'location': Location(-23.691288, 46.788279)},
        {'venue': Venue(Location(-23.691288, 46.788279), 'some place', 'right here')},
        {'left_chat_member': User(33, 'kicked', False)},
        {'new_chat_title': 'new title'},
        {'new_chat_photo': [PhotoSize('photo_id', 'unique_id', 50, 50)]},
        {'delete_chat_photo': True},
        {'group_chat_created': True},
        {'supergroup_chat_created': True},
        {'channel_chat_created': True},
        {'migrate_to_chat_id': -12345},
        {'migrate_from_chat_id': -54321},
        {'pinned_message': Message(7, None, None, None)},
        {'invoice': Invoice('my invoice', 'invoice', 'start', 'EUR', 243)},
        {
            'successful_payment': SuccessfulPayment(
                'EUR', 243, 'payload', 'charge_id', 'provider_id', order_info={}
            )
        },
        {'connected_website': 'http://example.com/'},
        {'forward_signature': 'some_forward_sign'},
        {'author_signature': 'some_author_sign'},
        {
            'photo': [PhotoSize('photo_id', 'unique_id', 50, 50)],
            'caption': 'photo_file',
            'media_group_id': 1234443322222,
        },
        {'passport_data': PassportData.de_json(RAW_PASSPORT_DATA, None)},
        {
            'poll': Poll(
                id='abc',
                question='What is this?',
                options=[PollOption(text='a', voter_count=1), PollOption(text='b', voter_count=2)],
                is_closed=False,
                total_voter_count=0,
                is_anonymous=False,
                type=Poll.REGULAR,
                allows_multiple_answers=True,
                explanation_entities=[],
            )
        },
        {
            'text': 'a text message',
            'reply_markup': {
                'inline_keyboard': [
                    [
                        {'text': 'start', 'url': 'http://google.com'},
                        {'text': 'next', 'callback_data': 'abcd'},
                    ],
                    [{'text': 'Cancel', 'callback_data': 'Cancel'}],
                ]
            },
        },
        {'quote': True},
        {'dice': Dice(4, '🎲')},
        {'via_bot': User(9, 'A_Bot', True)},
        {
            'proximity_alert_triggered': ProximityAlertTriggered(
                User(1, 'John', False), User(2, 'Doe', False), 42
            )
        },
        {'sender_chat': Chat(-123, 'discussion_channel')},
    ],
    ids=[
        'forwarded_user',
        'forwarded_channel',
        'reply',
        'edited',
        'text',
        'caption_entities',
        'audio',
        'document',
        'animation',
        'game',
        'photo',
        'sticker',
        'video',
        'voice',
        'video_note',
        'new_members',
        'contact',
        'location',
        'venue',
        'left_member',
        'new_title',
        'new_photo',
        'delete_photo',
        'group_created',
        'supergroup_created',
        'channel_created',
        'migrated_to',
        'migrated_from',
        'pinned',
        'invoice',
        'successful_payment',
        'connected_website',
        'forward_signature',
        'author_signature',
        'photo_from_media_group',
        'passport_data',
        'poll',
        'reply_markup',
        'default_quote',
        'dice',
        'via_bot',
        'proximity_alert_triggered',
        'sender_chat',
    ],
)
def message_params(bot, request):
    return Message(
        message_id=TestMessage.id_,
        from_user=TestMessage.from_user,
        date=TestMessage.date,
        chat=TestMessage.chat,
        bot=bot,
        **request.param,
    )


class TestMessage:
    id_ = 1
    from_user = User(2, 'testuser', False)
    date = datetime.utcnow()
    chat = Chat(3, 'private')
    test_entities = [
        {'length': 4, 'offset': 10, 'type': 'bold'},
        {'length': 3, 'offset': 16, 'type': 'italic'},
        {'length': 3, 'offset': 20, 'type': 'italic'},
        {'length': 4, 'offset': 25, 'type': 'code'},
        {'length': 5, 'offset': 31, 'type': 'text_link', 'url': 'http://github.com/ab_'},
        {
            'length': 12,
            'offset': 38,
            'type': 'text_mention',
            'user': User(123456789, 'mentioned user', False),
        },
        {'length': 3, 'offset': 55, 'type': 'pre', 'language': 'python'},
        {'length': 21, 'offset': 60, 'type': 'url'},
    ]
    test_text = 'Test for <bold, ita_lic, code, links, text-mention and pre. http://google.com/ab_'
    test_entities_v2 = [
        {'length': 4, 'offset': 0, 'type': 'underline'},
        {'length': 4, 'offset': 10, 'type': 'bold'},
        {'length': 7, 'offset': 16, 'type': 'italic'},
        {'length': 6, 'offset': 25, 'type': 'code'},
        {'length': 5, 'offset': 33, 'type': 'text_link', 'url': r'http://github.com/abc\)def'},
        {
            'length': 12,
            'offset': 40,
            'type': 'text_mention',
            'user': User(123456789, 'mentioned user', False),
        },
        {'length': 5, 'offset': 57, 'type': 'pre'},
        {'length': 17, 'offset': 64, 'type': 'url'},
        {'length': 41, 'offset': 86, 'type': 'italic'},
        {'length': 29, 'offset': 91, 'type': 'bold'},
        {'length': 9, 'offset': 101, 'type': 'strikethrough'},
        {'length': 10, 'offset': 129, 'type': 'pre', 'language': 'python'},
    ]
    test_text_v2 = (
        r'Test for <bold, ita_lic, \`code, links, text-mention and `\pre. '
        'http://google.com and bold nested in strk>trgh nested in italic. Python pre.'
    )
    test_message = Message(
        message_id=1,
        from_user=None,
        date=None,
        chat=None,
        text=test_text,
        entities=[MessageEntity(**e) for e in test_entities],
        caption=test_text,
        caption_entities=[MessageEntity(**e) for e in test_entities],
    )
    test_message_v2 = Message(
        message_id=1,
        from_user=None,
        date=None,
        chat=None,
        text=test_text_v2,
        entities=[MessageEntity(**e) for e in test_entities_v2],
        caption=test_text_v2,
        caption_entities=[MessageEntity(**e) for e in test_entities_v2],
    )

    def test_all_possibilities_de_json_and_to_dict(self, bot, message_params):
        new = Message.de_json(message_params.to_dict(), bot)

        assert new.to_dict() == message_params.to_dict()

    def test_dict_approach(self, message):
        assert message['text'] == message.text
        assert message['chat_id'] == message.chat_id
        assert message['no_key'] is None

    @pytest.mark.asyncio
    async def test_parse_entity(self):
        text = (
            b'\\U0001f469\\u200d\\U0001f469\\u200d\\U0001f467'
            b'\\u200d\\U0001f467\\U0001f431http://google.com'
        ).decode('unicode-escape')
        entity = MessageEntity(type=MessageEntity.URL, offset=13, length=17)
        message = Message(1, self.from_user, self.date, self.chat, text=text, entities=[entity])
        assert message.parse_entity(entity) == 'http://google.com'

    @pytest.mark.asyncio
    async def test_parse_caption_entity(self):
        caption = (
            b'\\U0001f469\\u200d\\U0001f469\\u200d\\U0001f467'
            b'\\u200d\\U0001f467\\U0001f431http://google.com'
        ).decode('unicode-escape')
        entity = MessageEntity(type=MessageEntity.URL, offset=13, length=17)
        message = Message(
            1, self.from_user, self.date, self.chat, caption=caption, caption_entities=[entity]
        )
        assert message.parse_caption_entity(entity) == 'http://google.com'

    @pytest.mark.asyncio
    async def test_parse_entities(self):
        text = (
            b'\\U0001f469\\u200d\\U0001f469\\u200d\\U0001f467'
            b'\\u200d\\U0001f467\\U0001f431http://google.com'
        ).decode('unicode-escape')
        entity = MessageEntity(type=MessageEntity.URL, offset=13, length=17)
        entity_2 = MessageEntity(type=MessageEntity.BOLD, offset=13, length=1)
        message = Message(
            1, self.from_user, self.date, self.chat, text=text, entities=[entity_2, entity]
        )
        assert message.parse_entities(MessageEntity.URL) == {entity: 'http://google.com'}
        assert message.parse_entities() == {entity: 'http://google.com', entity_2: 'h'}

    @pytest.mark.asyncio
    async def test_parse_caption_entities(self):
        text = (
            b'\\U0001f469\\u200d\\U0001f469\\u200d\\U0001f467'
            b'\\u200d\\U0001f467\\U0001f431http://google.com'
        ).decode('unicode-escape')
        entity = MessageEntity(type=MessageEntity.URL, offset=13, length=17)
        entity_2 = MessageEntity(type=MessageEntity.BOLD, offset=13, length=1)
        message = Message(
            1,
            self.from_user,
            self.date,
            self.chat,
            caption=text,
            caption_entities=[entity_2, entity],
        )
        assert message.parse_caption_entities(MessageEntity.URL) == {entity: 'http://google.com'}
        assert message.parse_caption_entities() == {
            entity: 'http://google.com',
            entity_2: 'h',
        }

    def test_text_html_simple(self):
        test_html_string = (
            '<u>Test</u> for &lt;<b>bold</b>, <i>ita_lic</i>, '
            r'<code>\`code</code>, '
            r'<a href="http://github.com/abc\)def">links</a>, '
            '<a href="tg://user?id=123456789">text-mention</a> and '
            r'<pre>`\pre</pre>. http://google.com '
            'and <i>bold <b>nested in <s>strk&gt;trgh</s> nested in</b> italic</i>. '
            '<pre><code class="python">Python pre</code></pre>.'
        )
        text_html = self.test_message_v2.text_html
        assert text_html == test_html_string

    def test_text_html_empty(self, message):
        message.text = None
        message.caption = "test"
        assert message.text_html is None

    def test_text_html_urled(self):
        test_html_string = (
            '<u>Test</u> for &lt;<b>bold</b>, <i>ita_lic</i>, '
            r'<code>\`code</code>, '
            r'<a href="http://github.com/abc\)def">links</a>, '
            '<a href="tg://user?id=123456789">text-mention</a> and '
            r'<pre>`\pre</pre>. <a href="http://google.com">http://google.com</a> '
            'and <i>bold <b>nested in <s>strk&gt;trgh</s> nested in</b> italic</i>. '
            '<pre><code class="python">Python pre</code></pre>.'
        )
        text_html = self.test_message_v2.text_html_urled
        assert text_html == test_html_string

    def test_text_markdown_simple(self):
        test_md_string = (
            r'Test for <*bold*, _ita_\__lic_, `code`, '
            '[links](http://github.com/ab_), '
            '[text-mention](tg://user?id=123456789) and ```python\npre```. '
            r'http://google.com/ab\_'
        )
        text_markdown = self.test_message.text_markdown
        assert text_markdown == test_md_string

    def test_text_markdown_v2_simple(self):
        test_md_string = (
            r'__Test__ for <*bold*, _ita\_lic_, `\\\`code`, '
            '[links](http://github.com/abc\\\\\\)def), '
            '[text\\-mention](tg://user?id=123456789) and ```\\`\\\\pre```\\. '
            r'http://google\.com and _bold *nested in ~strk\>trgh~ nested in* italic_\. '
            '```python\nPython pre```\\.'
        )
        text_markdown = self.test_message_v2.text_markdown_v2
        assert text_markdown == test_md_string

    def test_text_markdown_new_in_v2(self, message):
        message.text = 'test'
        message.entities = [
            MessageEntity(MessageEntity.BOLD, offset=0, length=4),
            MessageEntity(MessageEntity.ITALIC, offset=0, length=4),
        ]
        with pytest.raises(ValueError):
            assert message.text_markdown

        message.entities = [MessageEntity(MessageEntity.UNDERLINE, offset=0, length=4)]
        with pytest.raises(ValueError):
            message.text_markdown

        message.entities = [MessageEntity(MessageEntity.STRIKETHROUGH, offset=0, length=4)]
        with pytest.raises(ValueError):
            message.text_markdown

        message.entities = []

    def test_text_markdown_empty(self, message):
        message.text = None
        message.caption = "test"
        assert message.text_markdown is None
        assert message.text_markdown_v2 is None

    def test_text_markdown_urled(self):
        test_md_string = (
            r'Test for <*bold*, _ita_\__lic_, `code`, '
            '[links](http://github.com/ab_), '
            '[text-mention](tg://user?id=123456789) and ```python\npre```. '
            '[http://google.com/ab_](http://google.com/ab_)'
        )
        text_markdown = self.test_message.text_markdown_urled
        assert text_markdown == test_md_string

    def test_text_markdown_v2_urled(self):
        test_md_string = (
            r'__Test__ for <*bold*, _ita\_lic_, `\\\`code`, '
            '[links](http://github.com/abc\\\\\\)def), '
            '[text\\-mention](tg://user?id=123456789) and ```\\`\\\\pre```\\. '
            r'[http://google\.com](http://google.com) and _bold *nested in ~strk\>trgh~ '
            'nested in* italic_\\. ```python\nPython pre```\\.'
        )
        text_markdown = self.test_message_v2.text_markdown_v2_urled
        assert text_markdown == test_md_string

    def test_text_html_emoji(self):
        text = b'\\U0001f469\\u200d\\U0001f469\\u200d ABC'.decode('unicode-escape')
        expected = b'\\U0001f469\\u200d\\U0001f469\\u200d <b>ABC</b>'.decode('unicode-escape')
        bold_entity = MessageEntity(type=MessageEntity.BOLD, offset=7, length=3)
        message = Message(
            1, self.from_user, self.date, self.chat, text=text, entities=[bold_entity]
        )
        assert expected == message.text_html

    def test_text_markdown_emoji(self):
        text = b'\\U0001f469\\u200d\\U0001f469\\u200d ABC'.decode('unicode-escape')
        expected = b'\\U0001f469\\u200d\\U0001f469\\u200d *ABC*'.decode('unicode-escape')
        bold_entity = MessageEntity(type=MessageEntity.BOLD, offset=7, length=3)
        message = Message(
            1, self.from_user, self.date, self.chat, text=text, entities=[bold_entity]
        )
        assert expected == message.text_markdown

    def test_caption_html_simple(self):
        test_html_string = (
            '<u>Test</u> for &lt;<b>bold</b>, <i>ita_lic</i>, '
            r'<code>\`code</code>, '
            r'<a href="http://github.com/abc\)def">links</a>, '
            '<a href="tg://user?id=123456789">text-mention</a> and '
            r'<pre>`\pre</pre>. http://google.com '
            'and <i>bold <b>nested in <s>strk&gt;trgh</s> nested in</b> italic</i>. '
            '<pre><code class="python">Python pre</code></pre>.'
        )
        caption_html = self.test_message_v2.caption_html
        assert caption_html == test_html_string

    def test_caption_html_empty(self, message):
        message.text = "test"
        message.caption = None
        assert message.caption_html is None

    def test_caption_html_urled(self):
        test_html_string = (
            '<u>Test</u> for &lt;<b>bold</b>, <i>ita_lic</i>, '
            r'<code>\`code</code>, '
            r'<a href="http://github.com/abc\)def">links</a>, '
            '<a href="tg://user?id=123456789">text-mention</a> and '
            r'<pre>`\pre</pre>. <a href="http://google.com">http://google.com</a> '
            'and <i>bold <b>nested in <s>strk&gt;trgh</s> nested in</b> italic</i>. '
            '<pre><code class="python">Python pre</code></pre>.'
        )
        caption_html = self.test_message_v2.caption_html_urled
        assert caption_html == test_html_string

    def test_caption_markdown_simple(self):
        test_md_string = (
            r'Test for <*bold*, _ita_\__lic_, `code`, '
            '[links](http://github.com/ab_), '
            '[text-mention](tg://user?id=123456789) and ```python\npre```. '
            r'http://google.com/ab\_'
        )
        caption_markdown = self.test_message.caption_markdown
        assert caption_markdown == test_md_string

    def test_caption_markdown_v2_simple(self):
        test_md_string = (
            r'__Test__ for <*bold*, _ita\_lic_, `\\\`code`, '
            '[links](http://github.com/abc\\\\\\)def), '
            '[text\\-mention](tg://user?id=123456789) and ```\\`\\\\pre```\\. '
            r'http://google\.com and _bold *nested in ~strk\>trgh~ nested in* italic_\. '
            '```python\nPython pre```\\.'
        )
        caption_markdown = self.test_message_v2.caption_markdown_v2
        assert caption_markdown == test_md_string

    def test_caption_markdown_empty(self, message):
        message.text = "test"
        message.caption = None
        assert message.caption_markdown is None
        assert message.caption_markdown_v2 is None

    def test_caption_markdown_urled(self):
        test_md_string = (
            r'Test for <*bold*, _ita_\__lic_, `code`, '
            '[links](http://github.com/ab_), '
            '[text-mention](tg://user?id=123456789) and ```python\npre```. '
            '[http://google.com/ab_](http://google.com/ab_)'
        )
        caption_markdown = self.test_message.caption_markdown_urled
        assert caption_markdown == test_md_string

    def test_caption_markdown_v2_urled(self):
        test_md_string = (
            r'__Test__ for <*bold*, _ita\_lic_, `\\\`code`, '
            '[links](http://github.com/abc\\\\\\)def), '
            '[text\\-mention](tg://user?id=123456789) and ```\\`\\\\pre```\\. '
            r'[http://google\.com](http://google.com) and _bold *nested in ~strk\>trgh~ '
            'nested in* italic_\\. ```python\nPython pre```\\.'
        )
        caption_markdown = self.test_message_v2.caption_markdown_v2_urled
        assert caption_markdown == test_md_string

    def test_caption_html_emoji(self):
        caption = b'\\U0001f469\\u200d\\U0001f469\\u200d ABC'.decode('unicode-escape')
        expected = b'\\U0001f469\\u200d\\U0001f469\\u200d <b>ABC</b>'.decode('unicode-escape')
        bold_entity = MessageEntity(type=MessageEntity.BOLD, offset=7, length=3)
        message = Message(
            1,
            self.from_user,
            self.date,
            self.chat,
            caption=caption,
            caption_entities=[bold_entity],
        )
        assert expected == message.caption_html

    def test_caption_markdown_emoji(self):
        caption = b'\\U0001f469\\u200d\\U0001f469\\u200d ABC'.decode('unicode-escape')
        expected = b'\\U0001f469\\u200d\\U0001f469\\u200d *ABC*'.decode('unicode-escape')
        bold_entity = MessageEntity(type=MessageEntity.BOLD, offset=7, length=3)
        message = Message(
            1,
            self.from_user,
            self.date,
            self.chat,
            caption=caption,
            caption_entities=[bold_entity],
        )
        assert expected == message.caption_markdown

    @pytest.mark.asyncio
    async def test_parse_entities_url_emoji(self):
        url = b'http://github.com/?unicode=\\u2713\\U0001f469'.decode('unicode-escape')
        text = 'some url'
        link_entity = MessageEntity(type=MessageEntity.URL, offset=0, length=8, url=url)
        message = Message(
            1, self.from_user, self.date, self.chat, text=text, entities=[link_entity]
        )
        assert message.parse_entities() == {link_entity: text}
        assert next(iter(message.parse_entities())).url == url

    def test_chat_id(self, message):
        assert message.chat_id == message.chat.id

    @pytest.mark.parametrize('type', argvalues=[Chat.SUPERGROUP, Chat.CHANNEL])
    def test_link_with_username(self, message, type):
        message.chat.username = 'username'
        message.chat.type = type
        assert message.link == f'https://t.me/{message.chat.username}/{message.message_id}'

    @pytest.mark.parametrize(
        'type, id', argvalues=[(Chat.CHANNEL, -1003), (Chat.SUPERGROUP, -1003)]
    )
    def test_link_with_id(self, message, type, id):
        message.chat.username = None
        message.chat.id = id
        message.chat.type = type
        # The leading - for group ids/ -100 for supergroup ids isn't supposed to be in the link
        assert message.link == f'https://t.me/c/{3}/{message.message_id}'

    @pytest.mark.parametrize('id, username', argvalues=[(None, 'username'), (-3, None)])
    def test_link_private_chats(self, message, id, username):
        message.chat.type = Chat.PRIVATE
        message.chat.id = id
        message.chat.username = username
        assert message.link is None
        message.chat.type = Chat.GROUP
        assert message.link is None

    def test_effective_attachment(self, message_params):
        # This list is hard coded on purpose because just using constants.MessageAttachmentType
        # (which is used in Message.effective_message) wouldn't find any mistakes
        expected_attachment_types = [
            'animation',
            'audio',
            'contact',
            'dice',
            'document',
            'game',
            'invoice',
            'location',
            'passport_data',
            'photo',
            'poll',
            'sticker',
            'successful_payment',
            'video',
            'video_note',
            'voice',
            'venue',
<<<<<<< HEAD
            'invoice',
            'invoice',
            'successful_payment',
        ):
            item = getattr(message_params, i, None)
            if item:
                break
=======
        ]

        attachment = message_params.effective_attachment
        if attachment:
            condition = any(
                message_params[message_type] is attachment
                for message_type in expected_attachment_types
            )
            assert condition, 'Got effective_attachment for unexpected type'
>>>>>>> 8f4105d8
        else:
            condition = any(
                message_params[message_type] for message_type in expected_attachment_types
            )
            assert not condition, 'effective_attachment was None even though it should not be'

    @pytest.mark.asyncio
    async def test_reply_text(self, monkeypatch, message):
        async def make_assertion(*_, **kwargs):
            id_ = kwargs['chat_id'] == message.chat_id
            text = kwargs['text'] == 'test'
            if kwargs.get('reply_to_message_id') is not None:
                reply = kwargs['reply_to_message_id'] == message.message_id
            else:
                reply = True
            return id_ and text and reply

        assert check_shortcut_signature(
            Message.reply_text, Bot.send_message, ['chat_id'], ['quote']
        )
<<<<<<< HEAD
        assert await check_shortcut_call(message.reply_text, message.bot, 'send_message')
        assert await check_defaults_handling(message.reply_text, message.bot)

        monkeypatch.setattr(message.bot, 'send_message', make_assertion)
        assert await message.reply_text('test')
        assert await message.reply_text('test', quote=True)
        assert await message.reply_text('test', reply_to_message_id=message.message_id, quote=True)
=======
        assert check_shortcut_call(message.reply_text, message.get_bot(), 'send_message')
        assert check_defaults_handling(message.reply_text, message.get_bot())

        monkeypatch.setattr(message.get_bot(), 'send_message', make_assertion)
        assert message.reply_text('test')
        assert message.reply_text('test', quote=True)
        assert message.reply_text('test', reply_to_message_id=message.message_id, quote=True)
>>>>>>> 8f4105d8

    @pytest.mark.asyncio
    async def test_reply_markdown(self, monkeypatch, message):
        test_md_string = (
            r'Test for <*bold*, _ita_\__lic_, `code`, '
            '[links](http://github.com/ab_), '
            '[text-mention](tg://user?id=123456789) and ```python\npre```. '
            r'http://google.com/ab\_'
        )

        async def make_assertion(*_, **kwargs):
            cid = kwargs['chat_id'] == message.chat_id
            markdown_text = kwargs['text'] == test_md_string
            markdown_enabled = kwargs['parse_mode'] == ParseMode.MARKDOWN
            if kwargs.get('reply_to_message_id') is not None:
                reply = kwargs['reply_to_message_id'] == message.message_id
            else:
                reply = True
            return all([cid, markdown_text, reply, markdown_enabled])

        assert check_shortcut_signature(
            Message.reply_markdown, Bot.send_message, ['chat_id', 'parse_mode'], ['quote']
        )
<<<<<<< HEAD
        assert await check_shortcut_call(message.reply_text, message.bot, 'send_message')
        assert await check_defaults_handling(message.reply_text, message.bot)
=======
        assert check_shortcut_call(message.reply_text, message.get_bot(), 'send_message')
        assert check_defaults_handling(message.reply_text, message.get_bot())
>>>>>>> 8f4105d8

        text_markdown = self.test_message.text_markdown
        assert text_markdown == test_md_string

<<<<<<< HEAD
        monkeypatch.setattr(message.bot, 'send_message', make_assertion)
        assert await message.reply_markdown(self.test_message.text_markdown)
        assert await message.reply_markdown(self.test_message.text_markdown, quote=True)
        assert await message.reply_markdown(
=======
        monkeypatch.setattr(message.get_bot(), 'send_message', make_assertion)
        assert message.reply_markdown(self.test_message.text_markdown)
        assert message.reply_markdown(self.test_message.text_markdown, quote=True)
        assert message.reply_markdown(
>>>>>>> 8f4105d8
            self.test_message.text_markdown, reply_to_message_id=message.message_id, quote=True
        )

    @pytest.mark.asyncio
    async def test_reply_markdown_v2(self, monkeypatch, message):
        test_md_string = (
            r'__Test__ for <*bold*, _ita\_lic_, `\\\`code`, '
            '[links](http://github.com/abc\\\\\\)def), '
            '[text\\-mention](tg://user?id=123456789) and ```\\`\\\\pre```\\. '
            r'http://google\.com and _bold *nested in ~strk\>trgh~ nested in* italic_\. '
            '```python\nPython pre```\\.'
        )

        async def make_assertion(*_, **kwargs):
            cid = kwargs['chat_id'] == message.chat_id
            markdown_text = kwargs['text'] == test_md_string
            markdown_enabled = kwargs['parse_mode'] == ParseMode.MARKDOWN_V2
            if kwargs.get('reply_to_message_id') is not None:
                reply = kwargs['reply_to_message_id'] == message.message_id
            else:
                reply = True
            return all([cid, markdown_text, reply, markdown_enabled])

        assert check_shortcut_signature(
            Message.reply_markdown_v2, Bot.send_message, ['chat_id', 'parse_mode'], ['quote']
        )
<<<<<<< HEAD
        assert await check_shortcut_call(message.reply_text, message.bot, 'send_message')
        assert await check_defaults_handling(message.reply_text, message.bot)
=======
        assert check_shortcut_call(message.reply_text, message.get_bot(), 'send_message')
        assert check_defaults_handling(message.reply_text, message.get_bot())
>>>>>>> 8f4105d8

        text_markdown = self.test_message_v2.text_markdown_v2
        assert text_markdown == test_md_string

<<<<<<< HEAD
        monkeypatch.setattr(message.bot, 'send_message', make_assertion)
        assert await message.reply_markdown_v2(self.test_message_v2.text_markdown_v2)
        assert await message.reply_markdown_v2(self.test_message_v2.text_markdown_v2, quote=True)
        assert await message.reply_markdown_v2(
=======
        monkeypatch.setattr(message.get_bot(), 'send_message', make_assertion)
        assert message.reply_markdown_v2(self.test_message_v2.text_markdown_v2)
        assert message.reply_markdown_v2(self.test_message_v2.text_markdown_v2, quote=True)
        assert message.reply_markdown_v2(
>>>>>>> 8f4105d8
            self.test_message_v2.text_markdown_v2,
            reply_to_message_id=message.message_id,
            quote=True,
        )

    @pytest.mark.asyncio
    async def test_reply_html(self, monkeypatch, message):
        test_html_string = (
            '<u>Test</u> for &lt;<b>bold</b>, <i>ita_lic</i>, '
            r'<code>\`code</code>, '
            r'<a href="http://github.com/abc\)def">links</a>, '
            '<a href="tg://user?id=123456789">text-mention</a> and '
            r'<pre>`\pre</pre>. http://google.com '
            'and <i>bold <b>nested in <s>strk&gt;trgh</s> nested in</b> italic</i>. '
            '<pre><code class="python">Python pre</code></pre>.'
        )

        async def make_assertion(*_, **kwargs):
            cid = kwargs['chat_id'] == message.chat_id
            html_text = kwargs['text'] == test_html_string
            html_enabled = kwargs['parse_mode'] == ParseMode.HTML
            if kwargs.get('reply_to_message_id') is not None:
                reply = kwargs['reply_to_message_id'] == message.message_id
            else:
                reply = True
            return all([cid, html_text, reply, html_enabled])

        assert check_shortcut_signature(
            Message.reply_html, Bot.send_message, ['chat_id', 'parse_mode'], ['quote']
        )
<<<<<<< HEAD
        assert await check_shortcut_call(message.reply_text, message.bot, 'send_message')
        assert await check_defaults_handling(message.reply_text, message.bot)
=======
        assert check_shortcut_call(message.reply_text, message.get_bot(), 'send_message')
        assert check_defaults_handling(message.reply_text, message.get_bot())
>>>>>>> 8f4105d8

        text_html = self.test_message_v2.text_html
        assert text_html == test_html_string

<<<<<<< HEAD
        monkeypatch.setattr(message.bot, 'send_message', make_assertion)
        assert await message.reply_html(self.test_message_v2.text_html)
        assert await message.reply_html(self.test_message_v2.text_html, quote=True)
        assert await message.reply_html(
=======
        monkeypatch.setattr(message.get_bot(), 'send_message', make_assertion)
        assert message.reply_html(self.test_message_v2.text_html)
        assert message.reply_html(self.test_message_v2.text_html, quote=True)
        assert message.reply_html(
>>>>>>> 8f4105d8
            self.test_message_v2.text_html, reply_to_message_id=message.message_id, quote=True
        )

    @pytest.mark.asyncio
    async def test_reply_media_group(self, monkeypatch, message):
        async def make_assertion(*_, **kwargs):
            id_ = kwargs['chat_id'] == message.chat_id
            media = kwargs['media'] == 'reply_media_group'
            if kwargs.get('reply_to_message_id') is not None:
                reply = kwargs['reply_to_message_id'] == message.message_id
            else:
                reply = True
            return id_ and media and reply

        assert check_shortcut_signature(
            Message.reply_media_group, Bot.send_media_group, ['chat_id'], ['quote']
        )
<<<<<<< HEAD
        assert await check_shortcut_call(
            message.reply_media_group, message.bot, 'send_media_group'
        )
        assert await check_defaults_handling(message.reply_media_group, message.bot)

        monkeypatch.setattr(message.bot, 'send_media_group', make_assertion)
        assert await message.reply_media_group(media='reply_media_group')
        assert await message.reply_media_group(media='reply_media_group', quote=True)
=======
        assert check_shortcut_call(
            message.reply_media_group, message.get_bot(), 'send_media_group'
        )
        assert check_defaults_handling(message.reply_media_group, message.get_bot())

        monkeypatch.setattr(message.get_bot(), 'send_media_group', make_assertion)
        assert message.reply_media_group(media='reply_media_group')
        assert message.reply_media_group(media='reply_media_group', quote=True)
>>>>>>> 8f4105d8

    @pytest.mark.asyncio
    async def test_reply_photo(self, monkeypatch, message):
        async def make_assertion(*_, **kwargs):
            id_ = kwargs['chat_id'] == message.chat_id
            photo = kwargs['photo'] == 'test_photo'
            if kwargs.get('reply_to_message_id') is not None:
                reply = kwargs['reply_to_message_id'] == message.message_id
            else:
                reply = True
            return id_ and photo and reply

        assert check_shortcut_signature(
            Message.reply_photo, Bot.send_photo, ['chat_id'], ['quote']
        )
<<<<<<< HEAD
        assert await check_shortcut_call(message.reply_photo, message.bot, 'send_photo')
        assert await check_defaults_handling(message.reply_photo, message.bot)

        monkeypatch.setattr(message.bot, 'send_photo', make_assertion)
        assert await message.reply_photo(photo='test_photo')
        assert await message.reply_photo(photo='test_photo', quote=True)
=======
        assert check_shortcut_call(message.reply_photo, message.get_bot(), 'send_photo')
        assert check_defaults_handling(message.reply_photo, message.get_bot())

        monkeypatch.setattr(message.get_bot(), 'send_photo', make_assertion)
        assert message.reply_photo(photo='test_photo')
        assert message.reply_photo(photo='test_photo', quote=True)
>>>>>>> 8f4105d8

    @pytest.mark.asyncio
    async def test_reply_audio(self, monkeypatch, message):
        async def make_assertion(*_, **kwargs):
            id_ = kwargs['chat_id'] == message.chat_id
            audio = kwargs['audio'] == 'test_audio'
            if kwargs.get('reply_to_message_id') is not None:
                reply = kwargs['reply_to_message_id'] == message.message_id
            else:
                reply = True
            return id_ and audio and reply

        assert check_shortcut_signature(
            Message.reply_audio, Bot.send_audio, ['chat_id'], ['quote']
        )
<<<<<<< HEAD
        assert await check_shortcut_call(message.reply_audio, message.bot, 'send_audio')
        assert await check_defaults_handling(message.reply_audio, message.bot)

        monkeypatch.setattr(message.bot, 'send_audio', make_assertion)
        assert await message.reply_audio(audio='test_audio')
        assert await message.reply_audio(audio='test_audio', quote=True)
=======
        assert check_shortcut_call(message.reply_audio, message.get_bot(), 'send_audio')
        assert check_defaults_handling(message.reply_audio, message.get_bot())

        monkeypatch.setattr(message.get_bot(), 'send_audio', make_assertion)
        assert message.reply_audio(audio='test_audio')
        assert message.reply_audio(audio='test_audio', quote=True)
>>>>>>> 8f4105d8

    @pytest.mark.asyncio
    async def test_reply_document(self, monkeypatch, message):
        async def make_assertion(*_, **kwargs):
            id_ = kwargs['chat_id'] == message.chat_id
            document = kwargs['document'] == 'test_document'
            if kwargs.get('reply_to_message_id') is not None:
                reply = kwargs['reply_to_message_id'] == message.message_id
            else:
                reply = True
            return id_ and document and reply

        assert check_shortcut_signature(
            Message.reply_document, Bot.send_document, ['chat_id'], ['quote']
        )
<<<<<<< HEAD
        assert await check_shortcut_call(message.reply_document, message.bot, 'send_document')
        assert await check_defaults_handling(message.reply_document, message.bot)

        monkeypatch.setattr(message.bot, 'send_document', make_assertion)
        assert await message.reply_document(document='test_document')
        assert await message.reply_document(document='test_document', quote=True)
=======
        assert check_shortcut_call(message.reply_document, message.get_bot(), 'send_document')
        assert check_defaults_handling(message.reply_document, message.get_bot())

        monkeypatch.setattr(message.get_bot(), 'send_document', make_assertion)
        assert message.reply_document(document='test_document')
        assert message.reply_document(document='test_document', quote=True)
>>>>>>> 8f4105d8

    @pytest.mark.asyncio
    async def test_reply_animation(self, monkeypatch, message):
        async def make_assertion(*_, **kwargs):
            id_ = kwargs['chat_id'] == message.chat_id
            animation = kwargs['animation'] == 'test_animation'
            if kwargs.get('reply_to_message_id') is not None:
                reply = kwargs['reply_to_message_id'] == message.message_id
            else:
                reply = True
            return id_ and animation and reply

        assert check_shortcut_signature(
            Message.reply_animation, Bot.send_animation, ['chat_id'], ['quote']
        )
<<<<<<< HEAD
        assert await check_shortcut_call(message.reply_animation, message.bot, 'send_animation')
        assert await check_defaults_handling(message.reply_animation, message.bot)

        monkeypatch.setattr(message.bot, 'send_animation', make_assertion)
        assert await message.reply_animation(animation='test_animation')
        assert await message.reply_animation(animation='test_animation', quote=True)
=======
        assert check_shortcut_call(message.reply_animation, message.get_bot(), 'send_animation')
        assert check_defaults_handling(message.reply_animation, message.get_bot())

        monkeypatch.setattr(message.get_bot(), 'send_animation', make_assertion)
        assert message.reply_animation(animation='test_animation')
        assert message.reply_animation(animation='test_animation', quote=True)
>>>>>>> 8f4105d8

    @pytest.mark.asyncio
    async def test_reply_sticker(self, monkeypatch, message):
        async def make_assertion(*_, **kwargs):
            id_ = kwargs['chat_id'] == message.chat_id
            sticker = kwargs['sticker'] == 'test_sticker'
            if kwargs.get('reply_to_message_id') is not None:
                reply = kwargs['reply_to_message_id'] == message.message_id
            else:
                reply = True
            return id_ and sticker and reply

        assert check_shortcut_signature(
            Message.reply_sticker, Bot.send_sticker, ['chat_id'], ['quote']
        )
<<<<<<< HEAD
        assert await check_shortcut_call(message.reply_sticker, message.bot, 'send_sticker')
        assert await check_defaults_handling(message.reply_sticker, message.bot)

        monkeypatch.setattr(message.bot, 'send_sticker', make_assertion)
        assert await message.reply_sticker(sticker='test_sticker')
        assert await message.reply_sticker(sticker='test_sticker', quote=True)
=======
        assert check_shortcut_call(message.reply_sticker, message.get_bot(), 'send_sticker')
        assert check_defaults_handling(message.reply_sticker, message.get_bot())

        monkeypatch.setattr(message.get_bot(), 'send_sticker', make_assertion)
        assert message.reply_sticker(sticker='test_sticker')
        assert message.reply_sticker(sticker='test_sticker', quote=True)
>>>>>>> 8f4105d8

    @pytest.mark.asyncio
    async def test_reply_video(self, monkeypatch, message):
        async def make_assertion(*_, **kwargs):
            id_ = kwargs['chat_id'] == message.chat_id
            video = kwargs['video'] == 'test_video'
            if kwargs.get('reply_to_message_id') is not None:
                reply = kwargs['reply_to_message_id'] == message.message_id
            else:
                reply = True
            return id_ and video and reply

        assert check_shortcut_signature(
            Message.reply_video, Bot.send_video, ['chat_id'], ['quote']
        )
<<<<<<< HEAD
        assert await check_shortcut_call(message.reply_video, message.bot, 'send_video')
        assert await check_defaults_handling(message.reply_video, message.bot)

        monkeypatch.setattr(message.bot, 'send_video', make_assertion)
        assert await message.reply_video(video='test_video')
        assert await message.reply_video(video='test_video', quote=True)
=======
        assert check_shortcut_call(message.reply_video, message.get_bot(), 'send_video')
        assert check_defaults_handling(message.reply_video, message.get_bot())

        monkeypatch.setattr(message.get_bot(), 'send_video', make_assertion)
        assert message.reply_video(video='test_video')
        assert message.reply_video(video='test_video', quote=True)
>>>>>>> 8f4105d8

    @pytest.mark.asyncio
    async def test_reply_video_note(self, monkeypatch, message):
        async def make_assertion(*_, **kwargs):
            id_ = kwargs['chat_id'] == message.chat_id
            video_note = kwargs['video_note'] == 'test_video_note'
            if kwargs.get('reply_to_message_id') is not None:
                reply = kwargs['reply_to_message_id'] == message.message_id
            else:
                reply = True
            return id_ and video_note and reply

        assert check_shortcut_signature(
            Message.reply_video_note, Bot.send_video_note, ['chat_id'], ['quote']
        )
<<<<<<< HEAD
        assert await check_shortcut_call(message.reply_video_note, message.bot, 'send_video_note')
        assert await check_defaults_handling(message.reply_video_note, message.bot)

        monkeypatch.setattr(message.bot, 'send_video_note', make_assertion)
        assert await message.reply_video_note(video_note='test_video_note')
        assert await message.reply_video_note(video_note='test_video_note', quote=True)
=======
        assert check_shortcut_call(message.reply_video_note, message.get_bot(), 'send_video_note')
        assert check_defaults_handling(message.reply_video_note, message.get_bot())

        monkeypatch.setattr(message.get_bot(), 'send_video_note', make_assertion)
        assert message.reply_video_note(video_note='test_video_note')
        assert message.reply_video_note(video_note='test_video_note', quote=True)
>>>>>>> 8f4105d8

    @pytest.mark.asyncio
    async def test_reply_voice(self, monkeypatch, message):
        async def make_assertion(*_, **kwargs):
            id_ = kwargs['chat_id'] == message.chat_id
            voice = kwargs['voice'] == 'test_voice'
            if kwargs.get('reply_to_message_id') is not None:
                reply = kwargs['reply_to_message_id'] == message.message_id
            else:
                reply = True
            return id_ and voice and reply

        assert check_shortcut_signature(
            Message.reply_voice, Bot.send_voice, ['chat_id'], ['quote']
        )
<<<<<<< HEAD
        assert await check_shortcut_call(message.reply_voice, message.bot, 'send_voice')
        assert await check_defaults_handling(message.reply_voice, message.bot)

        monkeypatch.setattr(message.bot, 'send_voice', make_assertion)
        assert await message.reply_voice(voice='test_voice')
        assert await message.reply_voice(voice='test_voice', quote=True)
=======
        assert check_shortcut_call(message.reply_voice, message.get_bot(), 'send_voice')
        assert check_defaults_handling(message.reply_voice, message.get_bot())

        monkeypatch.setattr(message.get_bot(), 'send_voice', make_assertion)
        assert message.reply_voice(voice='test_voice')
        assert message.reply_voice(voice='test_voice', quote=True)
>>>>>>> 8f4105d8

    @pytest.mark.asyncio
    async def test_reply_location(self, monkeypatch, message):
        async def make_assertion(*_, **kwargs):
            id_ = kwargs['chat_id'] == message.chat_id
            location = kwargs['location'] == 'test_location'
            if kwargs.get('reply_to_message_id') is not None:
                reply = kwargs['reply_to_message_id'] == message.message_id
            else:
                reply = True
            return id_ and location and reply

        assert check_shortcut_signature(
            Message.reply_location, Bot.send_location, ['chat_id'], ['quote']
        )
<<<<<<< HEAD
        assert await check_shortcut_call(message.reply_location, message.bot, 'send_location')
        assert await check_defaults_handling(message.reply_location, message.bot)

        monkeypatch.setattr(message.bot, 'send_location', make_assertion)
        assert await message.reply_location(location='test_location')
        assert await message.reply_location(location='test_location', quote=True)
=======
        assert check_shortcut_call(message.reply_location, message.get_bot(), 'send_location')
        assert check_defaults_handling(message.reply_location, message.get_bot())

        monkeypatch.setattr(message.get_bot(), 'send_location', make_assertion)
        assert message.reply_location(location='test_location')
        assert message.reply_location(location='test_location', quote=True)
>>>>>>> 8f4105d8

    @pytest.mark.asyncio
    async def test_reply_venue(self, monkeypatch, message):
        async def make_assertion(*_, **kwargs):
            id_ = kwargs['chat_id'] == message.chat_id
            venue = kwargs['venue'] == 'test_venue'
            if kwargs.get('reply_to_message_id') is not None:
                reply = kwargs['reply_to_message_id'] == message.message_id
            else:
                reply = True
            return id_ and venue and reply

        assert check_shortcut_signature(
            Message.reply_venue, Bot.send_venue, ['chat_id'], ['quote']
        )
<<<<<<< HEAD
        assert await check_shortcut_call(message.reply_venue, message.bot, 'send_venue')
        assert await check_defaults_handling(message.reply_venue, message.bot)

        monkeypatch.setattr(message.bot, 'send_venue', make_assertion)
        assert await message.reply_venue(venue='test_venue')
        assert await message.reply_venue(venue='test_venue', quote=True)
=======
        assert check_shortcut_call(message.reply_venue, message.get_bot(), 'send_venue')
        assert check_defaults_handling(message.reply_venue, message.get_bot())

        monkeypatch.setattr(message.get_bot(), 'send_venue', make_assertion)
        assert message.reply_venue(venue='test_venue')
        assert message.reply_venue(venue='test_venue', quote=True)
>>>>>>> 8f4105d8

    @pytest.mark.asyncio
    async def test_reply_contact(self, monkeypatch, message):
        async def make_assertion(*_, **kwargs):
            id_ = kwargs['chat_id'] == message.chat_id
            contact = kwargs['contact'] == 'test_contact'
            if kwargs.get('reply_to_message_id') is not None:
                reply = kwargs['reply_to_message_id'] == message.message_id
            else:
                reply = True
            return id_ and contact and reply

        assert check_shortcut_signature(
            Message.reply_contact, Bot.send_contact, ['chat_id'], ['quote']
        )
<<<<<<< HEAD
        assert await check_shortcut_call(message.reply_contact, message.bot, 'send_contact')
        assert await check_defaults_handling(message.reply_contact, message.bot)

        monkeypatch.setattr(message.bot, 'send_contact', make_assertion)
        assert await message.reply_contact(contact='test_contact')
        assert await message.reply_contact(contact='test_contact', quote=True)
=======
        assert check_shortcut_call(message.reply_contact, message.get_bot(), 'send_contact')
        assert check_defaults_handling(message.reply_contact, message.get_bot())

        monkeypatch.setattr(message.get_bot(), 'send_contact', make_assertion)
        assert message.reply_contact(contact='test_contact')
        assert message.reply_contact(contact='test_contact', quote=True)
>>>>>>> 8f4105d8

    @pytest.mark.asyncio
    async def test_reply_poll(self, monkeypatch, message):
        async def make_assertion(*_, **kwargs):
            id_ = kwargs['chat_id'] == message.chat_id
            question = kwargs['question'] == 'test_poll'
            options = kwargs['options'] == ['1', '2', '3']
            if kwargs.get('reply_to_message_id') is not None:
                reply = kwargs['reply_to_message_id'] == message.message_id
            else:
                reply = True
            return id_ and question and options and reply

        assert check_shortcut_signature(Message.reply_poll, Bot.send_poll, ['chat_id'], ['quote'])
<<<<<<< HEAD
        assert await check_shortcut_call(message.reply_poll, message.bot, 'send_poll')
        assert await check_defaults_handling(message.reply_poll, message.bot)

        monkeypatch.setattr(message.bot, 'send_poll', make_assertion)
        assert await message.reply_poll(question='test_poll', options=['1', '2', '3'])
        assert await message.reply_poll(question='test_poll', quote=True, options=['1', '2', '3'])
=======
        assert check_shortcut_call(message.reply_poll, message.get_bot(), 'send_poll')
        assert check_defaults_handling(message.reply_poll, message.get_bot())

        monkeypatch.setattr(message.get_bot(), 'send_poll', make_assertion)
        assert message.reply_poll(question='test_poll', options=['1', '2', '3'])
        assert message.reply_poll(question='test_poll', quote=True, options=['1', '2', '3'])
>>>>>>> 8f4105d8

    @pytest.mark.asyncio
    async def test_reply_dice(self, monkeypatch, message):
        async def make_assertion(*_, **kwargs):
            id_ = kwargs['chat_id'] == message.chat_id
            contact = kwargs['disable_notification'] is True
            if kwargs.get('reply_to_message_id') is not None:
                reply = kwargs['reply_to_message_id'] == message.message_id
            else:
                reply = True
            return id_ and contact and reply

        assert check_shortcut_signature(Message.reply_dice, Bot.send_dice, ['chat_id'], ['quote'])
<<<<<<< HEAD
        assert await check_shortcut_call(message.reply_dice, message.bot, 'send_dice')
        assert await check_defaults_handling(message.reply_dice, message.bot)

        monkeypatch.setattr(message.bot, 'send_dice', make_assertion)
        assert await message.reply_dice(disable_notification=True)
        assert await message.reply_dice(disable_notification=True, quote=True)
=======
        assert check_shortcut_call(message.reply_dice, message.get_bot(), 'send_dice')
        assert check_defaults_handling(message.reply_dice, message.get_bot())

        monkeypatch.setattr(message.get_bot(), 'send_dice', make_assertion)
        assert message.reply_dice(disable_notification=True)
        assert message.reply_dice(disable_notification=True, quote=True)
>>>>>>> 8f4105d8

    @pytest.mark.asyncio
    async def test_reply_action(self, monkeypatch, message: Message):
        async def make_assertion(*_, **kwargs):
            id_ = kwargs['chat_id'] == message.chat_id
            action = kwargs['action'] == ChatAction.TYPING
            return id_ and action

        assert check_shortcut_signature(
            Message.reply_chat_action, Bot.send_chat_action, ['chat_id'], []
        )
<<<<<<< HEAD
        assert await check_shortcut_call(
            message.reply_chat_action, message.bot, 'send_chat_action'
        )
        assert await check_defaults_handling(message.reply_chat_action, message.bot)

        monkeypatch.setattr(message.bot, 'send_chat_action', make_assertion)
        assert await message.reply_chat_action(action=ChatAction.TYPING)
=======
        assert check_shortcut_call(
            message.reply_chat_action, message.get_bot(), 'send_chat_action'
        )
        assert check_defaults_handling(message.reply_chat_action, message.get_bot())

        monkeypatch.setattr(message.get_bot(), 'send_chat_action', make_assertion)
        assert message.reply_chat_action(action=ChatAction.TYPING)
>>>>>>> 8f4105d8

    @pytest.mark.asyncio
    async def test_reply_game(self, monkeypatch, message):
        async def make_assertion(*_, **kwargs):
            return (
                kwargs['chat_id'] == message.chat_id and kwargs['game_short_name'] == 'test_game'
            )

        assert check_shortcut_signature(Message.reply_game, Bot.send_game, ['chat_id'], ['quote'])
<<<<<<< HEAD
        assert await check_shortcut_call(message.reply_game, message.bot, 'send_game')
        assert await check_defaults_handling(message.reply_game, message.bot)

        monkeypatch.setattr(message.bot, 'send_game', make_assertion)
        assert await message.reply_game(game_short_name='test_game')
        assert await message.reply_game(game_short_name='test_game', quote=True)
=======
        assert check_shortcut_call(message.reply_game, message.get_bot(), 'send_game')
        assert check_defaults_handling(message.reply_game, message.get_bot())

        monkeypatch.setattr(message.get_bot(), 'send_game', make_assertion)
        assert message.reply_game(game_short_name='test_game')
        assert message.reply_game(game_short_name='test_game', quote=True)
>>>>>>> 8f4105d8

    @pytest.mark.asyncio
    async def test_reply_invoice(self, monkeypatch, message):
        async def make_assertion(*_, **kwargs):
            title = kwargs['title'] == 'title'
            description = kwargs['description'] == 'description'
            payload = kwargs['payload'] == 'payload'
            provider_token = kwargs['provider_token'] == 'provider_token'
            currency = kwargs['currency'] == 'currency'
            prices = kwargs['prices'] == 'prices'
            args = title and description and payload and provider_token and currency and prices
            return kwargs['chat_id'] == message.chat_id and args

        assert check_shortcut_signature(
            Message.reply_invoice, Bot.send_invoice, ['chat_id'], ['quote']
        )
<<<<<<< HEAD
        assert await check_shortcut_call(message.reply_invoice, message.bot, 'send_invoice')
        assert await check_defaults_handling(message.reply_invoice, message.bot)

        monkeypatch.setattr(message.bot, 'send_invoice', make_assertion)
        assert await message.reply_invoice(
=======
        assert check_shortcut_call(message.reply_invoice, message.get_bot(), 'send_invoice')
        assert check_defaults_handling(message.reply_invoice, message.get_bot())

        monkeypatch.setattr(message.get_bot(), 'send_invoice', make_assertion)
        assert message.reply_invoice(
>>>>>>> 8f4105d8
            'title',
            'description',
            'payload',
            'provider_token',
            'currency',
            'prices',
        )
        assert await message.reply_invoice(
            'title',
            'description',
            'payload',
            'provider_token',
            'currency',
            'prices',
            quote=True,
        )

    @pytest.mark.parametrize('disable_notification', [False, True])
    @pytest.mark.asyncio
    async def test_forward(self, monkeypatch, message, disable_notification):
        async def make_assertion(*_, **kwargs):
            chat_id = kwargs['chat_id'] == 123456
            from_chat = kwargs['from_chat_id'] == message.chat_id
            message_id = kwargs['message_id'] == message.message_id
            notification = kwargs['disable_notification'] == disable_notification
            return chat_id and from_chat and message_id and notification

        assert check_shortcut_signature(
            Message.forward, Bot.forward_message, ['from_chat_id', 'message_id'], []
        )
<<<<<<< HEAD
        assert await check_shortcut_call(message.forward, message.bot, 'forward_message')
        assert await check_defaults_handling(message.forward, message.bot)

        monkeypatch.setattr(message.bot, 'forward_message', make_assertion)
        assert await message.forward(123456, disable_notification=disable_notification)
        assert not await message.forward(635241)
=======
        assert check_shortcut_call(message.forward, message.get_bot(), 'forward_message')
        assert check_defaults_handling(message.forward, message.get_bot())

        monkeypatch.setattr(message.get_bot(), 'forward_message', make_assertion)
        assert message.forward(123456, disable_notification=disable_notification)
        assert not message.forward(635241)
>>>>>>> 8f4105d8

    @pytest.mark.parametrize('disable_notification', [True, False])
    @pytest.mark.asyncio
    async def test_copy(self, monkeypatch, message, disable_notification):
        keyboard = [[1, 2]]

        async def make_assertion(*_, **kwargs):
            chat_id = kwargs['chat_id'] == 123456
            from_chat = kwargs['from_chat_id'] == message.chat_id
            message_id = kwargs['message_id'] == message.message_id
            notification = kwargs['disable_notification'] == disable_notification
            if kwargs.get('reply_markup') is not None:
                reply_markup = kwargs['reply_markup'] is keyboard
            else:
                reply_markup = True
            return chat_id and from_chat and message_id and notification and reply_markup

        assert check_shortcut_signature(
            Message.copy, Bot.copy_message, ['from_chat_id', 'message_id'], []
        )
<<<<<<< HEAD
        assert await check_shortcut_call(message.copy, message.bot, 'copy_message')
        assert await check_defaults_handling(message.copy, message.bot)

        monkeypatch.setattr(message.bot, 'copy_message', make_assertion)
        assert await message.copy(123456, disable_notification=disable_notification)
        assert await message.copy(
=======

        assert check_shortcut_call(message.copy, message.get_bot(), 'copy_message')
        assert check_defaults_handling(message.copy, message.get_bot())

        monkeypatch.setattr(message.get_bot(), 'copy_message', make_assertion)
        assert message.copy(123456, disable_notification=disable_notification)
        assert message.copy(
>>>>>>> 8f4105d8
            123456, reply_markup=keyboard, disable_notification=disable_notification
        )
        assert not await message.copy(635241)

    @pytest.mark.parametrize('disable_notification', [True, False])
    @pytest.mark.asyncio
    async def test_reply_copy(self, monkeypatch, message, disable_notification):
        keyboard = [[1, 2]]

        async def make_assertion(*_, **kwargs):
            chat_id = kwargs['from_chat_id'] == 123456
            from_chat = kwargs['chat_id'] == message.chat_id
            message_id = kwargs['message_id'] == 456789
            notification = kwargs['disable_notification'] == disable_notification
            if kwargs.get('reply_markup') is not None:
                reply_markup = kwargs['reply_markup'] is keyboard
            else:
                reply_markup = True
            if kwargs.get('reply_to_message_id') is not None:
                reply = kwargs['reply_to_message_id'] == message.message_id
            else:
                reply = True
            return chat_id and from_chat and message_id and notification and reply_markup and reply

        assert check_shortcut_signature(
            Message.reply_copy, Bot.copy_message, ['chat_id'], ['quote']
        )
<<<<<<< HEAD
        assert await check_shortcut_call(message.copy, message.bot, 'copy_message')
        assert await check_defaults_handling(message.copy, message.bot)

        monkeypatch.setattr(message.bot, 'copy_message', make_assertion)
        assert await message.reply_copy(123456, 456789, disable_notification=disable_notification)
        assert await message.reply_copy(
=======
        assert check_shortcut_call(message.copy, message.get_bot(), 'copy_message')
        assert check_defaults_handling(message.copy, message.get_bot())

        monkeypatch.setattr(message.get_bot(), 'copy_message', make_assertion)
        assert message.reply_copy(123456, 456789, disable_notification=disable_notification)
        assert message.reply_copy(
>>>>>>> 8f4105d8
            123456, 456789, reply_markup=keyboard, disable_notification=disable_notification
        )
        assert await message.reply_copy(
            123456, 456789, quote=True, disable_notification=disable_notification
        )
        assert await message.reply_copy(
            123456,
            456789,
            quote=True,
            reply_to_message_id=message.message_id,
            disable_notification=disable_notification,
        )

    @pytest.mark.asyncio
    async def test_edit_text(self, monkeypatch, message):
        async def make_assertion(*_, **kwargs):
            chat_id = kwargs['chat_id'] == message.chat_id
            message_id = kwargs['message_id'] == message.message_id
            text = kwargs['text'] == 'test'
            return chat_id and message_id and text

        assert check_shortcut_signature(
            Message.edit_text,
            Bot.edit_message_text,
            ['chat_id', 'message_id', 'inline_message_id'],
            [],
        )
        assert await check_shortcut_call(
            message.edit_text,
            message.get_bot(),
            'edit_message_text',
            skip_params=['inline_message_id'],
            shortcut_kwargs=['message_id', 'chat_id'],
        )
<<<<<<< HEAD
        assert await check_defaults_handling(message.edit_text, message.bot)

        monkeypatch.setattr(message.bot, 'edit_message_text', make_assertion)
        assert await message.edit_text(text='test')
=======
        assert check_defaults_handling(message.edit_text, message.get_bot())

        monkeypatch.setattr(message.get_bot(), 'edit_message_text', make_assertion)
        assert message.edit_text(text='test')
>>>>>>> 8f4105d8

    @pytest.mark.asyncio
    async def test_edit_caption(self, monkeypatch, message):
        async def make_assertion(*_, **kwargs):
            chat_id = kwargs['chat_id'] == message.chat_id
            message_id = kwargs['message_id'] == message.message_id
            caption = kwargs['caption'] == 'new caption'
            return chat_id and message_id and caption

        assert check_shortcut_signature(
            Message.edit_caption,
            Bot.edit_message_caption,
            ['chat_id', 'message_id', 'inline_message_id'],
            [],
        )
        assert await check_shortcut_call(
            message.edit_caption,
            message.get_bot(),
            'edit_message_caption',
            skip_params=['inline_message_id'],
            shortcut_kwargs=['message_id', 'chat_id'],
        )
<<<<<<< HEAD
        assert await check_defaults_handling(message.edit_caption, message.bot)

        monkeypatch.setattr(message.bot, 'edit_message_caption', make_assertion)
        assert await message.edit_caption(caption='new caption')
=======
        assert check_defaults_handling(message.edit_caption, message.get_bot())

        monkeypatch.setattr(message.get_bot(), 'edit_message_caption', make_assertion)
        assert message.edit_caption(caption='new caption')
>>>>>>> 8f4105d8

    @pytest.mark.asyncio
    async def test_edit_media(self, monkeypatch, message):
        async def make_assertion(*_, **kwargs):
            chat_id = kwargs['chat_id'] == message.chat_id
            message_id = kwargs['message_id'] == message.message_id
            media = kwargs['media'] == 'my_media'
            return chat_id and message_id and media

        assert check_shortcut_signature(
            Message.edit_media,
            Bot.edit_message_media,
            ['chat_id', 'message_id', 'inline_message_id'],
            [],
        )
        assert await check_shortcut_call(
            message.edit_media,
            message.get_bot(),
            'edit_message_media',
            skip_params=['inline_message_id'],
            shortcut_kwargs=['message_id', 'chat_id'],
        )
<<<<<<< HEAD
        assert await check_defaults_handling(message.edit_media, message.bot)

        monkeypatch.setattr(message.bot, 'edit_message_media', make_assertion)
        assert await message.edit_media('my_media')
=======
        assert check_defaults_handling(message.edit_media, message.get_bot())

        monkeypatch.setattr(message.get_bot(), 'edit_message_media', make_assertion)
        assert message.edit_media('my_media')
>>>>>>> 8f4105d8

    @pytest.mark.asyncio
    async def test_edit_reply_markup(self, monkeypatch, message):
        async def make_assertion(*_, **kwargs):
            chat_id = kwargs['chat_id'] == message.chat_id
            message_id = kwargs['message_id'] == message.message_id
            reply_markup = kwargs['reply_markup'] == [['1', '2']]
            return chat_id and message_id and reply_markup

        assert check_shortcut_signature(
            Message.edit_reply_markup,
            Bot.edit_message_reply_markup,
            ['chat_id', 'message_id', 'inline_message_id'],
            [],
        )
        assert await check_shortcut_call(
            message.edit_reply_markup,
            message.get_bot(),
            'edit_message_reply_markup',
            skip_params=['inline_message_id'],
            shortcut_kwargs=['message_id', 'chat_id'],
        )
<<<<<<< HEAD
        assert await check_defaults_handling(message.edit_reply_markup, message.bot)

        monkeypatch.setattr(message.bot, 'edit_message_reply_markup', make_assertion)
        assert await message.edit_reply_markup(reply_markup=[['1', '2']])
=======
        assert check_defaults_handling(message.edit_reply_markup, message.get_bot())

        monkeypatch.setattr(message.get_bot(), 'edit_message_reply_markup', make_assertion)
        assert message.edit_reply_markup(reply_markup=[['1', '2']])
>>>>>>> 8f4105d8

    @pytest.mark.asyncio
    async def test_edit_live_location(self, monkeypatch, message):
        async def make_assertion(*_, **kwargs):
            chat_id = kwargs['chat_id'] == message.chat_id
            message_id = kwargs['message_id'] == message.message_id
            latitude = kwargs['latitude'] == 1
            longitude = kwargs['longitude'] == 2
            return chat_id and message_id and longitude and latitude

        assert check_shortcut_signature(
            Message.edit_live_location,
            Bot.edit_message_live_location,
            ['chat_id', 'message_id', 'inline_message_id'],
            [],
        )
        assert await check_shortcut_call(
            message.edit_live_location,
            message.get_bot(),
            'edit_message_live_location',
            skip_params=['inline_message_id'],
            shortcut_kwargs=['message_id', 'chat_id'],
        )
<<<<<<< HEAD
        assert await check_defaults_handling(message.edit_live_location, message.bot)

        monkeypatch.setattr(message.bot, 'edit_message_live_location', make_assertion)
        assert await message.edit_live_location(latitude=1, longitude=2)
=======
        assert check_defaults_handling(message.edit_live_location, message.get_bot())

        monkeypatch.setattr(message.get_bot(), 'edit_message_live_location', make_assertion)
        assert message.edit_live_location(latitude=1, longitude=2)
>>>>>>> 8f4105d8

    @pytest.mark.asyncio
    async def test_stop_live_location(self, monkeypatch, message):
        async def make_assertion(*_, **kwargs):
            chat_id = kwargs['chat_id'] == message.chat_id
            message_id = kwargs['message_id'] == message.message_id
            return chat_id and message_id

        assert check_shortcut_signature(
            Message.stop_live_location,
            Bot.stop_message_live_location,
            ['chat_id', 'message_id', 'inline_message_id'],
            [],
        )
        assert await check_shortcut_call(
            message.stop_live_location,
            message.get_bot(),
            'stop_message_live_location',
            skip_params=['inline_message_id'],
            shortcut_kwargs=['message_id', 'chat_id'],
        )
<<<<<<< HEAD
        assert await check_defaults_handling(message.stop_live_location, message.bot)

        monkeypatch.setattr(message.bot, 'stop_message_live_location', make_assertion)
        assert await message.stop_live_location()
=======
        assert check_defaults_handling(message.stop_live_location, message.get_bot())

        monkeypatch.setattr(message.get_bot(), 'stop_message_live_location', make_assertion)
        assert message.stop_live_location()
>>>>>>> 8f4105d8

    @pytest.mark.asyncio
    async def test_set_game_score(self, monkeypatch, message):
        async def make_assertion(*_, **kwargs):
            chat_id = kwargs['chat_id'] == message.chat_id
            message_id = kwargs['message_id'] == message.message_id
            user_id = kwargs['user_id'] == 1
            score = kwargs['score'] == 2
            return chat_id and message_id and user_id and score

        assert check_shortcut_signature(
            Message.set_game_score,
            Bot.set_game_score,
            ['chat_id', 'message_id', 'inline_message_id'],
            [],
        )
        assert await check_shortcut_call(
            message.set_game_score,
            message.get_bot(),
            'set_game_score',
            skip_params=['inline_message_id'],
            shortcut_kwargs=['message_id', 'chat_id'],
        )
<<<<<<< HEAD
        assert await check_defaults_handling(message.set_game_score, message.bot)

        monkeypatch.setattr(message.bot, 'set_game_score', make_assertion)
        assert await message.set_game_score(user_id=1, score=2)
=======
        assert check_defaults_handling(message.set_game_score, message.get_bot())

        monkeypatch.setattr(message.get_bot(), 'set_game_score', make_assertion)
        assert message.set_game_score(user_id=1, score=2)
>>>>>>> 8f4105d8

    @pytest.mark.asyncio
    async def test_get_game_high_scores(self, monkeypatch, message):
        async def make_assertion(*_, **kwargs):
            chat_id = kwargs['chat_id'] == message.chat_id
            message_id = kwargs['message_id'] == message.message_id
            user_id = kwargs['user_id'] == 1
            return chat_id and message_id and user_id

        assert check_shortcut_signature(
            Message.get_game_high_scores,
            Bot.get_game_high_scores,
            ['chat_id', 'message_id', 'inline_message_id'],
            [],
        )
        assert await check_shortcut_call(
            message.get_game_high_scores,
            message.get_bot(),
            'get_game_high_scores',
            skip_params=['inline_message_id'],
            shortcut_kwargs=['message_id', 'chat_id'],
        )
<<<<<<< HEAD
        assert await check_defaults_handling(message.get_game_high_scores, message.bot)

        monkeypatch.setattr(message.bot, 'get_game_high_scores', make_assertion)
        assert await message.get_game_high_scores(user_id=1)
=======
        assert check_defaults_handling(message.get_game_high_scores, message.get_bot())

        monkeypatch.setattr(message.get_bot(), 'get_game_high_scores', make_assertion)
        assert message.get_game_high_scores(user_id=1)
>>>>>>> 8f4105d8

    @pytest.mark.asyncio
    async def test_delete(self, monkeypatch, message):
        async def make_assertion(*_, **kwargs):
            chat_id = kwargs['chat_id'] == message.chat_id
            message_id = kwargs['message_id'] == message.message_id
            return chat_id and message_id

        assert check_shortcut_signature(
            Message.delete, Bot.delete_message, ['chat_id', 'message_id'], []
        )
<<<<<<< HEAD
        assert await check_shortcut_call(message.delete, message.bot, 'delete_message')
        assert await check_defaults_handling(message.delete, message.bot)

        monkeypatch.setattr(message.bot, 'delete_message', make_assertion)
        assert await message.delete()
=======
        assert check_shortcut_call(message.delete, message.get_bot(), 'delete_message')
        assert check_defaults_handling(message.delete, message.get_bot())

        monkeypatch.setattr(message.get_bot(), 'delete_message', make_assertion)
        assert message.delete()
>>>>>>> 8f4105d8

    @pytest.mark.asyncio
    async def test_stop_poll(self, monkeypatch, message):
        async def make_assertion(*_, **kwargs):
            chat_id = kwargs['chat_id'] == message.chat_id
            message_id = kwargs['message_id'] == message.message_id
            return chat_id and message_id

        assert check_shortcut_signature(
            Message.stop_poll, Bot.stop_poll, ['chat_id', 'message_id'], []
        )
<<<<<<< HEAD
        assert await check_shortcut_call(message.stop_poll, message.bot, 'stop_poll')
        assert await check_defaults_handling(message.stop_poll, message.bot)

        monkeypatch.setattr(message.bot, 'stop_poll', make_assertion)
        assert await message.stop_poll()
=======
        assert check_shortcut_call(message.stop_poll, message.get_bot(), 'stop_poll')
        assert check_defaults_handling(message.stop_poll, message.get_bot())

        monkeypatch.setattr(message.get_bot(), 'stop_poll', make_assertion)
        assert message.stop_poll()
>>>>>>> 8f4105d8

    @pytest.mark.asyncio
    async def test_pin(self, monkeypatch, message):
        async def make_assertion(*args, **kwargs):
            chat_id = kwargs['chat_id'] == message.chat_id
            message_id = kwargs['message_id'] == message.message_id
            return chat_id and message_id

        assert check_shortcut_signature(
            Message.pin, Bot.pin_chat_message, ['chat_id', 'message_id'], []
        )
<<<<<<< HEAD
        assert await check_shortcut_call(message.pin, message.bot, 'pin_chat_message')
        assert await check_defaults_handling(message.pin, message.bot)

        monkeypatch.setattr(message.bot, 'pin_chat_message', make_assertion)
        assert await message.pin()
=======
        assert check_shortcut_call(message.pin, message.get_bot(), 'pin_chat_message')
        assert check_defaults_handling(message.pin, message.get_bot())

        monkeypatch.setattr(message.get_bot(), 'pin_chat_message', make_assertion)
        assert message.pin()
>>>>>>> 8f4105d8

    @pytest.mark.asyncio
    async def test_unpin(self, monkeypatch, message):
        async def make_assertion(*args, **kwargs):
            chat_id = kwargs['chat_id'] == message.chat_id
            message_id = kwargs['message_id'] == message.message_id
            return chat_id and message_id

        assert check_shortcut_signature(
            Message.unpin, Bot.unpin_chat_message, ['chat_id', 'message_id'], []
        )
        assert await check_shortcut_call(
            message.unpin,
            message.get_bot(),
            'unpin_chat_message',
            shortcut_kwargs=['chat_id', 'message_id'],
        )
<<<<<<< HEAD
        assert await check_defaults_handling(message.unpin, message.bot)

        monkeypatch.setattr(message.bot, 'unpin_chat_message', make_assertion)
        assert await message.unpin()
=======
        assert check_defaults_handling(message.unpin, message.get_bot())

        monkeypatch.setattr(message.get_bot(), 'unpin_chat_message', make_assertion)
        assert message.unpin()
>>>>>>> 8f4105d8

    def test_default_quote(self, message):
        message.get_bot()._defaults = Defaults()

        try:
            message.get_bot().defaults._quote = False
            assert message._quote(None, None) is None

            message.get_bot().defaults._quote = True
            assert message._quote(None, None) == message.message_id

            message.get_bot().defaults._quote = None
            message.chat.type = Chat.PRIVATE
            assert message._quote(None, None) is None

            message.chat.type = Chat.GROUP
            assert message._quote(None, None)
        finally:
            message.get_bot()._defaults = None

    def test_equality(self):
        id_ = 1
        a = Message(
            id_,
            self.date,
            self.chat,
            from_user=self.from_user,
        )
        b = Message(
            id_,
            self.date,
            self.chat,
            from_user=self.from_user,
        )
        c = Message(id_, self.date, Chat(123, Chat.GROUP), from_user=User(0, '', False))
        d = Message(0, self.date, self.chat, from_user=self.from_user)
        e = Update(id_)

        assert a == b
        assert hash(a) == hash(b)
        assert a is not b

        assert a != c
        assert hash(a) != hash(c)

        assert a != d
        assert hash(a) != hash(d)

        assert a != e
        assert hash(a) != hash(e)<|MERGE_RESOLUTION|>--- conflicted
+++ resolved
@@ -46,15 +46,6 @@
     ProximityAlertTriggered,
     Dice,
     Bot,
-<<<<<<< HEAD
-    ChatAction,
-=======
-    VoiceChatStarted,
-    VoiceChatEnded,
-    VoiceChatParticipantsInvited,
-    MessageAutoDeleteTimerChanged,
-    VoiceChatScheduled,
->>>>>>> 8f4105d8
 )
 from telegram.constants import ParseMode, ChatAction
 from telegram.ext import Defaults
@@ -649,15 +640,6 @@
             'video_note',
             'voice',
             'venue',
-<<<<<<< HEAD
-            'invoice',
-            'invoice',
-            'successful_payment',
-        ):
-            item = getattr(message_params, i, None)
-            if item:
-                break
-=======
         ]
 
         attachment = message_params.effective_attachment
@@ -667,7 +649,6 @@
                 for message_type in expected_attachment_types
             )
             assert condition, 'Got effective_attachment for unexpected type'
->>>>>>> 8f4105d8
         else:
             condition = any(
                 message_params[message_type] for message_type in expected_attachment_types
@@ -688,23 +669,13 @@
         assert check_shortcut_signature(
             Message.reply_text, Bot.send_message, ['chat_id'], ['quote']
         )
-<<<<<<< HEAD
-        assert await check_shortcut_call(message.reply_text, message.bot, 'send_message')
-        assert await check_defaults_handling(message.reply_text, message.bot)
-
-        monkeypatch.setattr(message.bot, 'send_message', make_assertion)
+        assert await check_shortcut_call(message.reply_text, message.get_bot(), 'send_message')
+        assert await check_defaults_handling(message.reply_text, message.get_bot())
+
+        monkeypatch.setattr(message.get_bot(), 'send_message', make_assertion)
         assert await message.reply_text('test')
         assert await message.reply_text('test', quote=True)
         assert await message.reply_text('test', reply_to_message_id=message.message_id, quote=True)
-=======
-        assert check_shortcut_call(message.reply_text, message.get_bot(), 'send_message')
-        assert check_defaults_handling(message.reply_text, message.get_bot())
-
-        monkeypatch.setattr(message.get_bot(), 'send_message', make_assertion)
-        assert message.reply_text('test')
-        assert message.reply_text('test', quote=True)
-        assert message.reply_text('test', reply_to_message_id=message.message_id, quote=True)
->>>>>>> 8f4105d8
 
     @pytest.mark.asyncio
     async def test_reply_markdown(self, monkeypatch, message):
@@ -728,28 +699,16 @@
         assert check_shortcut_signature(
             Message.reply_markdown, Bot.send_message, ['chat_id', 'parse_mode'], ['quote']
         )
-<<<<<<< HEAD
-        assert await check_shortcut_call(message.reply_text, message.bot, 'send_message')
-        assert await check_defaults_handling(message.reply_text, message.bot)
-=======
-        assert check_shortcut_call(message.reply_text, message.get_bot(), 'send_message')
-        assert check_defaults_handling(message.reply_text, message.get_bot())
->>>>>>> 8f4105d8
+        assert await check_shortcut_call(message.reply_text, message.get_bot(), 'send_message')
+        assert await check_defaults_handling(message.reply_text, message.get_bot())
 
         text_markdown = self.test_message.text_markdown
         assert text_markdown == test_md_string
 
-<<<<<<< HEAD
-        monkeypatch.setattr(message.bot, 'send_message', make_assertion)
+        monkeypatch.setattr(message.get_bot(), 'send_message', make_assertion)
         assert await message.reply_markdown(self.test_message.text_markdown)
         assert await message.reply_markdown(self.test_message.text_markdown, quote=True)
         assert await message.reply_markdown(
-=======
-        monkeypatch.setattr(message.get_bot(), 'send_message', make_assertion)
-        assert message.reply_markdown(self.test_message.text_markdown)
-        assert message.reply_markdown(self.test_message.text_markdown, quote=True)
-        assert message.reply_markdown(
->>>>>>> 8f4105d8
             self.test_message.text_markdown, reply_to_message_id=message.message_id, quote=True
         )
 
@@ -776,28 +735,16 @@
         assert check_shortcut_signature(
             Message.reply_markdown_v2, Bot.send_message, ['chat_id', 'parse_mode'], ['quote']
         )
-<<<<<<< HEAD
-        assert await check_shortcut_call(message.reply_text, message.bot, 'send_message')
-        assert await check_defaults_handling(message.reply_text, message.bot)
-=======
-        assert check_shortcut_call(message.reply_text, message.get_bot(), 'send_message')
-        assert check_defaults_handling(message.reply_text, message.get_bot())
->>>>>>> 8f4105d8
+        assert await check_shortcut_call(message.reply_text, message.get_bot(), 'send_message')
+        assert await check_defaults_handling(message.reply_text, message.get_bot())
 
         text_markdown = self.test_message_v2.text_markdown_v2
         assert text_markdown == test_md_string
 
-<<<<<<< HEAD
-        monkeypatch.setattr(message.bot, 'send_message', make_assertion)
+        monkeypatch.setattr(message.get_bot(), 'send_message', make_assertion)
         assert await message.reply_markdown_v2(self.test_message_v2.text_markdown_v2)
         assert await message.reply_markdown_v2(self.test_message_v2.text_markdown_v2, quote=True)
         assert await message.reply_markdown_v2(
-=======
-        monkeypatch.setattr(message.get_bot(), 'send_message', make_assertion)
-        assert message.reply_markdown_v2(self.test_message_v2.text_markdown_v2)
-        assert message.reply_markdown_v2(self.test_message_v2.text_markdown_v2, quote=True)
-        assert message.reply_markdown_v2(
->>>>>>> 8f4105d8
             self.test_message_v2.text_markdown_v2,
             reply_to_message_id=message.message_id,
             quote=True,
@@ -828,28 +775,16 @@
         assert check_shortcut_signature(
             Message.reply_html, Bot.send_message, ['chat_id', 'parse_mode'], ['quote']
         )
-<<<<<<< HEAD
-        assert await check_shortcut_call(message.reply_text, message.bot, 'send_message')
-        assert await check_defaults_handling(message.reply_text, message.bot)
-=======
-        assert check_shortcut_call(message.reply_text, message.get_bot(), 'send_message')
-        assert check_defaults_handling(message.reply_text, message.get_bot())
->>>>>>> 8f4105d8
+        assert await check_shortcut_call(message.reply_text, message.get_bot(), 'send_message')
+        assert await check_defaults_handling(message.reply_text, message.get_bot())
 
         text_html = self.test_message_v2.text_html
         assert text_html == test_html_string
 
-<<<<<<< HEAD
-        monkeypatch.setattr(message.bot, 'send_message', make_assertion)
+        monkeypatch.setattr(message.get_bot(), 'send_message', make_assertion)
         assert await message.reply_html(self.test_message_v2.text_html)
         assert await message.reply_html(self.test_message_v2.text_html, quote=True)
         assert await message.reply_html(
-=======
-        monkeypatch.setattr(message.get_bot(), 'send_message', make_assertion)
-        assert message.reply_html(self.test_message_v2.text_html)
-        assert message.reply_html(self.test_message_v2.text_html, quote=True)
-        assert message.reply_html(
->>>>>>> 8f4105d8
             self.test_message_v2.text_html, reply_to_message_id=message.message_id, quote=True
         )
 
@@ -867,25 +802,14 @@
         assert check_shortcut_signature(
             Message.reply_media_group, Bot.send_media_group, ['chat_id'], ['quote']
         )
-<<<<<<< HEAD
         assert await check_shortcut_call(
-            message.reply_media_group, message.bot, 'send_media_group'
-        )
-        assert await check_defaults_handling(message.reply_media_group, message.bot)
-
-        monkeypatch.setattr(message.bot, 'send_media_group', make_assertion)
+            message.reply_media_group, message.get_bot(), 'send_media_group'
+        )
+        assert await check_defaults_handling(message.reply_media_group, message.get_bot())
+
+        monkeypatch.setattr(message.get_bot(), 'send_media_group', make_assertion)
         assert await message.reply_media_group(media='reply_media_group')
         assert await message.reply_media_group(media='reply_media_group', quote=True)
-=======
-        assert check_shortcut_call(
-            message.reply_media_group, message.get_bot(), 'send_media_group'
-        )
-        assert check_defaults_handling(message.reply_media_group, message.get_bot())
-
-        monkeypatch.setattr(message.get_bot(), 'send_media_group', make_assertion)
-        assert message.reply_media_group(media='reply_media_group')
-        assert message.reply_media_group(media='reply_media_group', quote=True)
->>>>>>> 8f4105d8
 
     @pytest.mark.asyncio
     async def test_reply_photo(self, monkeypatch, message):
@@ -901,21 +825,12 @@
         assert check_shortcut_signature(
             Message.reply_photo, Bot.send_photo, ['chat_id'], ['quote']
         )
-<<<<<<< HEAD
-        assert await check_shortcut_call(message.reply_photo, message.bot, 'send_photo')
-        assert await check_defaults_handling(message.reply_photo, message.bot)
-
-        monkeypatch.setattr(message.bot, 'send_photo', make_assertion)
+        assert await check_shortcut_call(message.reply_photo, message.get_bot(), 'send_photo')
+        assert await check_defaults_handling(message.reply_photo, message.get_bot())
+
+        monkeypatch.setattr(message.get_bot(), 'send_photo', make_assertion)
         assert await message.reply_photo(photo='test_photo')
         assert await message.reply_photo(photo='test_photo', quote=True)
-=======
-        assert check_shortcut_call(message.reply_photo, message.get_bot(), 'send_photo')
-        assert check_defaults_handling(message.reply_photo, message.get_bot())
-
-        monkeypatch.setattr(message.get_bot(), 'send_photo', make_assertion)
-        assert message.reply_photo(photo='test_photo')
-        assert message.reply_photo(photo='test_photo', quote=True)
->>>>>>> 8f4105d8
 
     @pytest.mark.asyncio
     async def test_reply_audio(self, monkeypatch, message):
@@ -931,21 +846,12 @@
         assert check_shortcut_signature(
             Message.reply_audio, Bot.send_audio, ['chat_id'], ['quote']
         )
-<<<<<<< HEAD
-        assert await check_shortcut_call(message.reply_audio, message.bot, 'send_audio')
-        assert await check_defaults_handling(message.reply_audio, message.bot)
-
-        monkeypatch.setattr(message.bot, 'send_audio', make_assertion)
+        assert await check_shortcut_call(message.reply_audio, message.get_bot(), 'send_audio')
+        assert await check_defaults_handling(message.reply_audio, message.get_bot())
+
+        monkeypatch.setattr(message.get_bot(), 'send_audio', make_assertion)
         assert await message.reply_audio(audio='test_audio')
         assert await message.reply_audio(audio='test_audio', quote=True)
-=======
-        assert check_shortcut_call(message.reply_audio, message.get_bot(), 'send_audio')
-        assert check_defaults_handling(message.reply_audio, message.get_bot())
-
-        monkeypatch.setattr(message.get_bot(), 'send_audio', make_assertion)
-        assert message.reply_audio(audio='test_audio')
-        assert message.reply_audio(audio='test_audio', quote=True)
->>>>>>> 8f4105d8
 
     @pytest.mark.asyncio
     async def test_reply_document(self, monkeypatch, message):
@@ -961,21 +867,14 @@
         assert check_shortcut_signature(
             Message.reply_document, Bot.send_document, ['chat_id'], ['quote']
         )
-<<<<<<< HEAD
-        assert await check_shortcut_call(message.reply_document, message.bot, 'send_document')
-        assert await check_defaults_handling(message.reply_document, message.bot)
-
-        monkeypatch.setattr(message.bot, 'send_document', make_assertion)
+        assert await check_shortcut_call(
+            message.reply_document, message.get_bot(), 'send_document'
+        )
+        assert await check_defaults_handling(message.reply_document, message.get_bot())
+
+        monkeypatch.setattr(message.get_bot(), 'send_document', make_assertion)
         assert await message.reply_document(document='test_document')
         assert await message.reply_document(document='test_document', quote=True)
-=======
-        assert check_shortcut_call(message.reply_document, message.get_bot(), 'send_document')
-        assert check_defaults_handling(message.reply_document, message.get_bot())
-
-        monkeypatch.setattr(message.get_bot(), 'send_document', make_assertion)
-        assert message.reply_document(document='test_document')
-        assert message.reply_document(document='test_document', quote=True)
->>>>>>> 8f4105d8
 
     @pytest.mark.asyncio
     async def test_reply_animation(self, monkeypatch, message):
@@ -991,21 +890,14 @@
         assert check_shortcut_signature(
             Message.reply_animation, Bot.send_animation, ['chat_id'], ['quote']
         )
-<<<<<<< HEAD
-        assert await check_shortcut_call(message.reply_animation, message.bot, 'send_animation')
-        assert await check_defaults_handling(message.reply_animation, message.bot)
-
-        monkeypatch.setattr(message.bot, 'send_animation', make_assertion)
+        assert await check_shortcut_call(
+            message.reply_animation, message.get_bot(), 'send_animation'
+        )
+        assert await check_defaults_handling(message.reply_animation, message.get_bot())
+
+        monkeypatch.setattr(message.get_bot(), 'send_animation', make_assertion)
         assert await message.reply_animation(animation='test_animation')
         assert await message.reply_animation(animation='test_animation', quote=True)
-=======
-        assert check_shortcut_call(message.reply_animation, message.get_bot(), 'send_animation')
-        assert check_defaults_handling(message.reply_animation, message.get_bot())
-
-        monkeypatch.setattr(message.get_bot(), 'send_animation', make_assertion)
-        assert message.reply_animation(animation='test_animation')
-        assert message.reply_animation(animation='test_animation', quote=True)
->>>>>>> 8f4105d8
 
     @pytest.mark.asyncio
     async def test_reply_sticker(self, monkeypatch, message):
@@ -1021,21 +913,12 @@
         assert check_shortcut_signature(
             Message.reply_sticker, Bot.send_sticker, ['chat_id'], ['quote']
         )
-<<<<<<< HEAD
-        assert await check_shortcut_call(message.reply_sticker, message.bot, 'send_sticker')
-        assert await check_defaults_handling(message.reply_sticker, message.bot)
-
-        monkeypatch.setattr(message.bot, 'send_sticker', make_assertion)
+        assert await check_shortcut_call(message.reply_sticker, message.get_bot(), 'send_sticker')
+        assert await check_defaults_handling(message.reply_sticker, message.get_bot())
+
+        monkeypatch.setattr(message.get_bot(), 'send_sticker', make_assertion)
         assert await message.reply_sticker(sticker='test_sticker')
         assert await message.reply_sticker(sticker='test_sticker', quote=True)
-=======
-        assert check_shortcut_call(message.reply_sticker, message.get_bot(), 'send_sticker')
-        assert check_defaults_handling(message.reply_sticker, message.get_bot())
-
-        monkeypatch.setattr(message.get_bot(), 'send_sticker', make_assertion)
-        assert message.reply_sticker(sticker='test_sticker')
-        assert message.reply_sticker(sticker='test_sticker', quote=True)
->>>>>>> 8f4105d8
 
     @pytest.mark.asyncio
     async def test_reply_video(self, monkeypatch, message):
@@ -1051,21 +934,12 @@
         assert check_shortcut_signature(
             Message.reply_video, Bot.send_video, ['chat_id'], ['quote']
         )
-<<<<<<< HEAD
-        assert await check_shortcut_call(message.reply_video, message.bot, 'send_video')
-        assert await check_defaults_handling(message.reply_video, message.bot)
-
-        monkeypatch.setattr(message.bot, 'send_video', make_assertion)
+        assert await check_shortcut_call(message.reply_video, message.get_bot(), 'send_video')
+        assert await check_defaults_handling(message.reply_video, message.get_bot())
+
+        monkeypatch.setattr(message.get_bot(), 'send_video', make_assertion)
         assert await message.reply_video(video='test_video')
         assert await message.reply_video(video='test_video', quote=True)
-=======
-        assert check_shortcut_call(message.reply_video, message.get_bot(), 'send_video')
-        assert check_defaults_handling(message.reply_video, message.get_bot())
-
-        monkeypatch.setattr(message.get_bot(), 'send_video', make_assertion)
-        assert message.reply_video(video='test_video')
-        assert message.reply_video(video='test_video', quote=True)
->>>>>>> 8f4105d8
 
     @pytest.mark.asyncio
     async def test_reply_video_note(self, monkeypatch, message):
@@ -1081,21 +955,14 @@
         assert check_shortcut_signature(
             Message.reply_video_note, Bot.send_video_note, ['chat_id'], ['quote']
         )
-<<<<<<< HEAD
-        assert await check_shortcut_call(message.reply_video_note, message.bot, 'send_video_note')
-        assert await check_defaults_handling(message.reply_video_note, message.bot)
-
-        monkeypatch.setattr(message.bot, 'send_video_note', make_assertion)
+        assert await check_shortcut_call(
+            message.reply_video_note, message.get_bot(), 'send_video_note'
+        )
+        assert await check_defaults_handling(message.reply_video_note, message.get_bot())
+
+        monkeypatch.setattr(message.get_bot(), 'send_video_note', make_assertion)
         assert await message.reply_video_note(video_note='test_video_note')
         assert await message.reply_video_note(video_note='test_video_note', quote=True)
-=======
-        assert check_shortcut_call(message.reply_video_note, message.get_bot(), 'send_video_note')
-        assert check_defaults_handling(message.reply_video_note, message.get_bot())
-
-        monkeypatch.setattr(message.get_bot(), 'send_video_note', make_assertion)
-        assert message.reply_video_note(video_note='test_video_note')
-        assert message.reply_video_note(video_note='test_video_note', quote=True)
->>>>>>> 8f4105d8
 
     @pytest.mark.asyncio
     async def test_reply_voice(self, monkeypatch, message):
@@ -1111,21 +978,12 @@
         assert check_shortcut_signature(
             Message.reply_voice, Bot.send_voice, ['chat_id'], ['quote']
         )
-<<<<<<< HEAD
-        assert await check_shortcut_call(message.reply_voice, message.bot, 'send_voice')
-        assert await check_defaults_handling(message.reply_voice, message.bot)
-
-        monkeypatch.setattr(message.bot, 'send_voice', make_assertion)
+        assert await check_shortcut_call(message.reply_voice, message.get_bot(), 'send_voice')
+        assert await check_defaults_handling(message.reply_voice, message.get_bot())
+
+        monkeypatch.setattr(message.get_bot(), 'send_voice', make_assertion)
         assert await message.reply_voice(voice='test_voice')
         assert await message.reply_voice(voice='test_voice', quote=True)
-=======
-        assert check_shortcut_call(message.reply_voice, message.get_bot(), 'send_voice')
-        assert check_defaults_handling(message.reply_voice, message.get_bot())
-
-        monkeypatch.setattr(message.get_bot(), 'send_voice', make_assertion)
-        assert message.reply_voice(voice='test_voice')
-        assert message.reply_voice(voice='test_voice', quote=True)
->>>>>>> 8f4105d8
 
     @pytest.mark.asyncio
     async def test_reply_location(self, monkeypatch, message):
@@ -1141,21 +999,14 @@
         assert check_shortcut_signature(
             Message.reply_location, Bot.send_location, ['chat_id'], ['quote']
         )
-<<<<<<< HEAD
-        assert await check_shortcut_call(message.reply_location, message.bot, 'send_location')
-        assert await check_defaults_handling(message.reply_location, message.bot)
-
-        monkeypatch.setattr(message.bot, 'send_location', make_assertion)
+        assert await check_shortcut_call(
+            message.reply_location, message.get_bot(), 'send_location'
+        )
+        assert await check_defaults_handling(message.reply_location, message.get_bot())
+
+        monkeypatch.setattr(message.get_bot(), 'send_location', make_assertion)
         assert await message.reply_location(location='test_location')
         assert await message.reply_location(location='test_location', quote=True)
-=======
-        assert check_shortcut_call(message.reply_location, message.get_bot(), 'send_location')
-        assert check_defaults_handling(message.reply_location, message.get_bot())
-
-        monkeypatch.setattr(message.get_bot(), 'send_location', make_assertion)
-        assert message.reply_location(location='test_location')
-        assert message.reply_location(location='test_location', quote=True)
->>>>>>> 8f4105d8
 
     @pytest.mark.asyncio
     async def test_reply_venue(self, monkeypatch, message):
@@ -1171,21 +1022,12 @@
         assert check_shortcut_signature(
             Message.reply_venue, Bot.send_venue, ['chat_id'], ['quote']
         )
-<<<<<<< HEAD
-        assert await check_shortcut_call(message.reply_venue, message.bot, 'send_venue')
-        assert await check_defaults_handling(message.reply_venue, message.bot)
-
-        monkeypatch.setattr(message.bot, 'send_venue', make_assertion)
+        assert await check_shortcut_call(message.reply_venue, message.get_bot(), 'send_venue')
+        assert await check_defaults_handling(message.reply_venue, message.get_bot())
+
+        monkeypatch.setattr(message.get_bot(), 'send_venue', make_assertion)
         assert await message.reply_venue(venue='test_venue')
         assert await message.reply_venue(venue='test_venue', quote=True)
-=======
-        assert check_shortcut_call(message.reply_venue, message.get_bot(), 'send_venue')
-        assert check_defaults_handling(message.reply_venue, message.get_bot())
-
-        monkeypatch.setattr(message.get_bot(), 'send_venue', make_assertion)
-        assert message.reply_venue(venue='test_venue')
-        assert message.reply_venue(venue='test_venue', quote=True)
->>>>>>> 8f4105d8
 
     @pytest.mark.asyncio
     async def test_reply_contact(self, monkeypatch, message):
@@ -1201,21 +1043,12 @@
         assert check_shortcut_signature(
             Message.reply_contact, Bot.send_contact, ['chat_id'], ['quote']
         )
-<<<<<<< HEAD
-        assert await check_shortcut_call(message.reply_contact, message.bot, 'send_contact')
-        assert await check_defaults_handling(message.reply_contact, message.bot)
-
-        monkeypatch.setattr(message.bot, 'send_contact', make_assertion)
+        assert await check_shortcut_call(message.reply_contact, message.get_bot(), 'send_contact')
+        assert await check_defaults_handling(message.reply_contact, message.get_bot())
+
+        monkeypatch.setattr(message.get_bot(), 'send_contact', make_assertion)
         assert await message.reply_contact(contact='test_contact')
         assert await message.reply_contact(contact='test_contact', quote=True)
-=======
-        assert check_shortcut_call(message.reply_contact, message.get_bot(), 'send_contact')
-        assert check_defaults_handling(message.reply_contact, message.get_bot())
-
-        monkeypatch.setattr(message.get_bot(), 'send_contact', make_assertion)
-        assert message.reply_contact(contact='test_contact')
-        assert message.reply_contact(contact='test_contact', quote=True)
->>>>>>> 8f4105d8
 
     @pytest.mark.asyncio
     async def test_reply_poll(self, monkeypatch, message):
@@ -1230,21 +1063,12 @@
             return id_ and question and options and reply
 
         assert check_shortcut_signature(Message.reply_poll, Bot.send_poll, ['chat_id'], ['quote'])
-<<<<<<< HEAD
-        assert await check_shortcut_call(message.reply_poll, message.bot, 'send_poll')
-        assert await check_defaults_handling(message.reply_poll, message.bot)
-
-        monkeypatch.setattr(message.bot, 'send_poll', make_assertion)
+        assert await check_shortcut_call(message.reply_poll, message.get_bot(), 'send_poll')
+        assert await check_defaults_handling(message.reply_poll, message.get_bot())
+
+        monkeypatch.setattr(message.get_bot(), 'send_poll', make_assertion)
         assert await message.reply_poll(question='test_poll', options=['1', '2', '3'])
         assert await message.reply_poll(question='test_poll', quote=True, options=['1', '2', '3'])
-=======
-        assert check_shortcut_call(message.reply_poll, message.get_bot(), 'send_poll')
-        assert check_defaults_handling(message.reply_poll, message.get_bot())
-
-        monkeypatch.setattr(message.get_bot(), 'send_poll', make_assertion)
-        assert message.reply_poll(question='test_poll', options=['1', '2', '3'])
-        assert message.reply_poll(question='test_poll', quote=True, options=['1', '2', '3'])
->>>>>>> 8f4105d8
 
     @pytest.mark.asyncio
     async def test_reply_dice(self, monkeypatch, message):
@@ -1258,21 +1082,12 @@
             return id_ and contact and reply
 
         assert check_shortcut_signature(Message.reply_dice, Bot.send_dice, ['chat_id'], ['quote'])
-<<<<<<< HEAD
-        assert await check_shortcut_call(message.reply_dice, message.bot, 'send_dice')
-        assert await check_defaults_handling(message.reply_dice, message.bot)
-
-        monkeypatch.setattr(message.bot, 'send_dice', make_assertion)
+        assert await check_shortcut_call(message.reply_dice, message.get_bot(), 'send_dice')
+        assert await check_defaults_handling(message.reply_dice, message.get_bot())
+
+        monkeypatch.setattr(message.get_bot(), 'send_dice', make_assertion)
         assert await message.reply_dice(disable_notification=True)
         assert await message.reply_dice(disable_notification=True, quote=True)
-=======
-        assert check_shortcut_call(message.reply_dice, message.get_bot(), 'send_dice')
-        assert check_defaults_handling(message.reply_dice, message.get_bot())
-
-        monkeypatch.setattr(message.get_bot(), 'send_dice', make_assertion)
-        assert message.reply_dice(disable_notification=True)
-        assert message.reply_dice(disable_notification=True, quote=True)
->>>>>>> 8f4105d8
 
     @pytest.mark.asyncio
     async def test_reply_action(self, monkeypatch, message: Message):
@@ -1284,23 +1099,13 @@
         assert check_shortcut_signature(
             Message.reply_chat_action, Bot.send_chat_action, ['chat_id'], []
         )
-<<<<<<< HEAD
         assert await check_shortcut_call(
-            message.reply_chat_action, message.bot, 'send_chat_action'
-        )
-        assert await check_defaults_handling(message.reply_chat_action, message.bot)
-
-        monkeypatch.setattr(message.bot, 'send_chat_action', make_assertion)
+            message.reply_chat_action, message.get_bot(), 'send_chat_action'
+        )
+        assert await check_defaults_handling(message.reply_chat_action, message.get_bot())
+
+        monkeypatch.setattr(message.get_bot(), 'send_chat_action', make_assertion)
         assert await message.reply_chat_action(action=ChatAction.TYPING)
-=======
-        assert check_shortcut_call(
-            message.reply_chat_action, message.get_bot(), 'send_chat_action'
-        )
-        assert check_defaults_handling(message.reply_chat_action, message.get_bot())
-
-        monkeypatch.setattr(message.get_bot(), 'send_chat_action', make_assertion)
-        assert message.reply_chat_action(action=ChatAction.TYPING)
->>>>>>> 8f4105d8
 
     @pytest.mark.asyncio
     async def test_reply_game(self, monkeypatch, message):
@@ -1310,21 +1115,12 @@
             )
 
         assert check_shortcut_signature(Message.reply_game, Bot.send_game, ['chat_id'], ['quote'])
-<<<<<<< HEAD
-        assert await check_shortcut_call(message.reply_game, message.bot, 'send_game')
-        assert await check_defaults_handling(message.reply_game, message.bot)
-
-        monkeypatch.setattr(message.bot, 'send_game', make_assertion)
+        assert await check_shortcut_call(message.reply_game, message.get_bot(), 'send_game')
+        assert await check_defaults_handling(message.reply_game, message.get_bot())
+
+        monkeypatch.setattr(message.get_bot(), 'send_game', make_assertion)
         assert await message.reply_game(game_short_name='test_game')
         assert await message.reply_game(game_short_name='test_game', quote=True)
-=======
-        assert check_shortcut_call(message.reply_game, message.get_bot(), 'send_game')
-        assert check_defaults_handling(message.reply_game, message.get_bot())
-
-        monkeypatch.setattr(message.get_bot(), 'send_game', make_assertion)
-        assert message.reply_game(game_short_name='test_game')
-        assert message.reply_game(game_short_name='test_game', quote=True)
->>>>>>> 8f4105d8
 
     @pytest.mark.asyncio
     async def test_reply_invoice(self, monkeypatch, message):
@@ -1341,19 +1137,11 @@
         assert check_shortcut_signature(
             Message.reply_invoice, Bot.send_invoice, ['chat_id'], ['quote']
         )
-<<<<<<< HEAD
-        assert await check_shortcut_call(message.reply_invoice, message.bot, 'send_invoice')
-        assert await check_defaults_handling(message.reply_invoice, message.bot)
-
-        monkeypatch.setattr(message.bot, 'send_invoice', make_assertion)
+        assert await check_shortcut_call(message.reply_invoice, message.get_bot(), 'send_invoice')
+        assert await check_defaults_handling(message.reply_invoice, message.get_bot())
+
+        monkeypatch.setattr(message.get_bot(), 'send_invoice', make_assertion)
         assert await message.reply_invoice(
-=======
-        assert check_shortcut_call(message.reply_invoice, message.get_bot(), 'send_invoice')
-        assert check_defaults_handling(message.reply_invoice, message.get_bot())
-
-        monkeypatch.setattr(message.get_bot(), 'send_invoice', make_assertion)
-        assert message.reply_invoice(
->>>>>>> 8f4105d8
             'title',
             'description',
             'payload',
@@ -1384,21 +1172,12 @@
         assert check_shortcut_signature(
             Message.forward, Bot.forward_message, ['from_chat_id', 'message_id'], []
         )
-<<<<<<< HEAD
-        assert await check_shortcut_call(message.forward, message.bot, 'forward_message')
-        assert await check_defaults_handling(message.forward, message.bot)
-
-        monkeypatch.setattr(message.bot, 'forward_message', make_assertion)
+        assert await check_shortcut_call(message.forward, message.get_bot(), 'forward_message')
+        assert await check_defaults_handling(message.forward, message.get_bot())
+
+        monkeypatch.setattr(message.get_bot(), 'forward_message', make_assertion)
         assert await message.forward(123456, disable_notification=disable_notification)
         assert not await message.forward(635241)
-=======
-        assert check_shortcut_call(message.forward, message.get_bot(), 'forward_message')
-        assert check_defaults_handling(message.forward, message.get_bot())
-
-        monkeypatch.setattr(message.get_bot(), 'forward_message', make_assertion)
-        assert message.forward(123456, disable_notification=disable_notification)
-        assert not message.forward(635241)
->>>>>>> 8f4105d8
 
     @pytest.mark.parametrize('disable_notification', [True, False])
     @pytest.mark.asyncio
@@ -1419,22 +1198,12 @@
         assert check_shortcut_signature(
             Message.copy, Bot.copy_message, ['from_chat_id', 'message_id'], []
         )
-<<<<<<< HEAD
         assert await check_shortcut_call(message.copy, message.bot, 'copy_message')
         assert await check_defaults_handling(message.copy, message.bot)
 
-        monkeypatch.setattr(message.bot, 'copy_message', make_assertion)
+        monkeypatch.setattr(message.get_bot(), 'copy_message', make_assertion)
         assert await message.copy(123456, disable_notification=disable_notification)
         assert await message.copy(
-=======
-
-        assert check_shortcut_call(message.copy, message.get_bot(), 'copy_message')
-        assert check_defaults_handling(message.copy, message.get_bot())
-
-        monkeypatch.setattr(message.get_bot(), 'copy_message', make_assertion)
-        assert message.copy(123456, disable_notification=disable_notification)
-        assert message.copy(
->>>>>>> 8f4105d8
             123456, reply_markup=keyboard, disable_notification=disable_notification
         )
         assert not await message.copy(635241)
@@ -1462,21 +1231,12 @@
         assert check_shortcut_signature(
             Message.reply_copy, Bot.copy_message, ['chat_id'], ['quote']
         )
-<<<<<<< HEAD
-        assert await check_shortcut_call(message.copy, message.bot, 'copy_message')
-        assert await check_defaults_handling(message.copy, message.bot)
-
-        monkeypatch.setattr(message.bot, 'copy_message', make_assertion)
+        assert await check_shortcut_call(message.copy, message.get_bot(), 'copy_message')
+        assert await check_defaults_handling(message.copy, message.get_bot())
+
+        monkeypatch.setattr(message.get_bot(), 'copy_message', make_assertion)
         assert await message.reply_copy(123456, 456789, disable_notification=disable_notification)
         assert await message.reply_copy(
-=======
-        assert check_shortcut_call(message.copy, message.get_bot(), 'copy_message')
-        assert check_defaults_handling(message.copy, message.get_bot())
-
-        monkeypatch.setattr(message.get_bot(), 'copy_message', make_assertion)
-        assert message.reply_copy(123456, 456789, disable_notification=disable_notification)
-        assert message.reply_copy(
->>>>>>> 8f4105d8
             123456, 456789, reply_markup=keyboard, disable_notification=disable_notification
         )
         assert await message.reply_copy(
@@ -1511,17 +1271,10 @@
             skip_params=['inline_message_id'],
             shortcut_kwargs=['message_id', 'chat_id'],
         )
-<<<<<<< HEAD
-        assert await check_defaults_handling(message.edit_text, message.bot)
-
-        monkeypatch.setattr(message.bot, 'edit_message_text', make_assertion)
+        assert await check_defaults_handling(message.edit_text, message.get_bot())
+
+        monkeypatch.setattr(message.get_bot(), 'edit_message_text', make_assertion)
         assert await message.edit_text(text='test')
-=======
-        assert check_defaults_handling(message.edit_text, message.get_bot())
-
-        monkeypatch.setattr(message.get_bot(), 'edit_message_text', make_assertion)
-        assert message.edit_text(text='test')
->>>>>>> 8f4105d8
 
     @pytest.mark.asyncio
     async def test_edit_caption(self, monkeypatch, message):
@@ -1544,17 +1297,10 @@
             skip_params=['inline_message_id'],
             shortcut_kwargs=['message_id', 'chat_id'],
         )
-<<<<<<< HEAD
-        assert await check_defaults_handling(message.edit_caption, message.bot)
-
-        monkeypatch.setattr(message.bot, 'edit_message_caption', make_assertion)
+        assert await check_defaults_handling(message.edit_caption, message.get_bot())
+
+        monkeypatch.setattr(message.get_bot(), 'edit_message_caption', make_assertion)
         assert await message.edit_caption(caption='new caption')
-=======
-        assert check_defaults_handling(message.edit_caption, message.get_bot())
-
-        monkeypatch.setattr(message.get_bot(), 'edit_message_caption', make_assertion)
-        assert message.edit_caption(caption='new caption')
->>>>>>> 8f4105d8
 
     @pytest.mark.asyncio
     async def test_edit_media(self, monkeypatch, message):
@@ -1577,17 +1323,10 @@
             skip_params=['inline_message_id'],
             shortcut_kwargs=['message_id', 'chat_id'],
         )
-<<<<<<< HEAD
-        assert await check_defaults_handling(message.edit_media, message.bot)
-
-        monkeypatch.setattr(message.bot, 'edit_message_media', make_assertion)
+        assert await check_defaults_handling(message.edit_media, message.get_bot())
+
+        monkeypatch.setattr(message.get_bot(), 'edit_message_media', make_assertion)
         assert await message.edit_media('my_media')
-=======
-        assert check_defaults_handling(message.edit_media, message.get_bot())
-
-        monkeypatch.setattr(message.get_bot(), 'edit_message_media', make_assertion)
-        assert message.edit_media('my_media')
->>>>>>> 8f4105d8
 
     @pytest.mark.asyncio
     async def test_edit_reply_markup(self, monkeypatch, message):
@@ -1610,17 +1349,10 @@
             skip_params=['inline_message_id'],
             shortcut_kwargs=['message_id', 'chat_id'],
         )
-<<<<<<< HEAD
-        assert await check_defaults_handling(message.edit_reply_markup, message.bot)
-
-        monkeypatch.setattr(message.bot, 'edit_message_reply_markup', make_assertion)
+        assert await check_defaults_handling(message.edit_reply_markup, message.get_bot())
+
+        monkeypatch.setattr(message.get_bot(), 'edit_message_reply_markup', make_assertion)
         assert await message.edit_reply_markup(reply_markup=[['1', '2']])
-=======
-        assert check_defaults_handling(message.edit_reply_markup, message.get_bot())
-
-        monkeypatch.setattr(message.get_bot(), 'edit_message_reply_markup', make_assertion)
-        assert message.edit_reply_markup(reply_markup=[['1', '2']])
->>>>>>> 8f4105d8
 
     @pytest.mark.asyncio
     async def test_edit_live_location(self, monkeypatch, message):
@@ -1644,17 +1376,10 @@
             skip_params=['inline_message_id'],
             shortcut_kwargs=['message_id', 'chat_id'],
         )
-<<<<<<< HEAD
-        assert await check_defaults_handling(message.edit_live_location, message.bot)
-
-        monkeypatch.setattr(message.bot, 'edit_message_live_location', make_assertion)
+        assert await check_defaults_handling(message.edit_live_location, message.get_bot())
+
+        monkeypatch.setattr(message.get_bot(), 'edit_message_live_location', make_assertion)
         assert await message.edit_live_location(latitude=1, longitude=2)
-=======
-        assert check_defaults_handling(message.edit_live_location, message.get_bot())
-
-        monkeypatch.setattr(message.get_bot(), 'edit_message_live_location', make_assertion)
-        assert message.edit_live_location(latitude=1, longitude=2)
->>>>>>> 8f4105d8
 
     @pytest.mark.asyncio
     async def test_stop_live_location(self, monkeypatch, message):
@@ -1676,17 +1401,10 @@
             skip_params=['inline_message_id'],
             shortcut_kwargs=['message_id', 'chat_id'],
         )
-<<<<<<< HEAD
-        assert await check_defaults_handling(message.stop_live_location, message.bot)
-
-        monkeypatch.setattr(message.bot, 'stop_message_live_location', make_assertion)
+        assert await check_defaults_handling(message.stop_live_location, message.get_bot())
+
+        monkeypatch.setattr(message.get_bot(), 'stop_message_live_location', make_assertion)
         assert await message.stop_live_location()
-=======
-        assert check_defaults_handling(message.stop_live_location, message.get_bot())
-
-        monkeypatch.setattr(message.get_bot(), 'stop_message_live_location', make_assertion)
-        assert message.stop_live_location()
->>>>>>> 8f4105d8
 
     @pytest.mark.asyncio
     async def test_set_game_score(self, monkeypatch, message):
@@ -1710,17 +1428,10 @@
             skip_params=['inline_message_id'],
             shortcut_kwargs=['message_id', 'chat_id'],
         )
-<<<<<<< HEAD
-        assert await check_defaults_handling(message.set_game_score, message.bot)
-
-        monkeypatch.setattr(message.bot, 'set_game_score', make_assertion)
+        assert await check_defaults_handling(message.set_game_score, message.get_bot())
+
+        monkeypatch.setattr(message.get_bot(), 'set_game_score', make_assertion)
         assert await message.set_game_score(user_id=1, score=2)
-=======
-        assert check_defaults_handling(message.set_game_score, message.get_bot())
-
-        monkeypatch.setattr(message.get_bot(), 'set_game_score', make_assertion)
-        assert message.set_game_score(user_id=1, score=2)
->>>>>>> 8f4105d8
 
     @pytest.mark.asyncio
     async def test_get_game_high_scores(self, monkeypatch, message):
@@ -1743,17 +1454,10 @@
             skip_params=['inline_message_id'],
             shortcut_kwargs=['message_id', 'chat_id'],
         )
-<<<<<<< HEAD
-        assert await check_defaults_handling(message.get_game_high_scores, message.bot)
-
-        monkeypatch.setattr(message.bot, 'get_game_high_scores', make_assertion)
+        assert await check_defaults_handling(message.get_game_high_scores, message.get_bot())
+
+        monkeypatch.setattr(message.get_bot(), 'get_game_high_scores', make_assertion)
         assert await message.get_game_high_scores(user_id=1)
-=======
-        assert check_defaults_handling(message.get_game_high_scores, message.get_bot())
-
-        monkeypatch.setattr(message.get_bot(), 'get_game_high_scores', make_assertion)
-        assert message.get_game_high_scores(user_id=1)
->>>>>>> 8f4105d8
 
     @pytest.mark.asyncio
     async def test_delete(self, monkeypatch, message):
@@ -1765,19 +1469,11 @@
         assert check_shortcut_signature(
             Message.delete, Bot.delete_message, ['chat_id', 'message_id'], []
         )
-<<<<<<< HEAD
-        assert await check_shortcut_call(message.delete, message.bot, 'delete_message')
-        assert await check_defaults_handling(message.delete, message.bot)
-
-        monkeypatch.setattr(message.bot, 'delete_message', make_assertion)
+        assert await check_shortcut_call(message.delete, message.get_bot(), 'delete_message')
+        assert await check_defaults_handling(message.delete, message.get_bot())
+
+        monkeypatch.setattr(message.get_bot(), 'delete_message', make_assertion)
         assert await message.delete()
-=======
-        assert check_shortcut_call(message.delete, message.get_bot(), 'delete_message')
-        assert check_defaults_handling(message.delete, message.get_bot())
-
-        monkeypatch.setattr(message.get_bot(), 'delete_message', make_assertion)
-        assert message.delete()
->>>>>>> 8f4105d8
 
     @pytest.mark.asyncio
     async def test_stop_poll(self, monkeypatch, message):
@@ -1789,19 +1485,11 @@
         assert check_shortcut_signature(
             Message.stop_poll, Bot.stop_poll, ['chat_id', 'message_id'], []
         )
-<<<<<<< HEAD
-        assert await check_shortcut_call(message.stop_poll, message.bot, 'stop_poll')
-        assert await check_defaults_handling(message.stop_poll, message.bot)
-
-        monkeypatch.setattr(message.bot, 'stop_poll', make_assertion)
+        assert await check_shortcut_call(message.stop_poll, message.get_bot(), 'stop_poll')
+        assert await check_defaults_handling(message.stop_poll, message.get_bot())
+
+        monkeypatch.setattr(message.get_bot(), 'stop_poll', make_assertion)
         assert await message.stop_poll()
-=======
-        assert check_shortcut_call(message.stop_poll, message.get_bot(), 'stop_poll')
-        assert check_defaults_handling(message.stop_poll, message.get_bot())
-
-        monkeypatch.setattr(message.get_bot(), 'stop_poll', make_assertion)
-        assert message.stop_poll()
->>>>>>> 8f4105d8
 
     @pytest.mark.asyncio
     async def test_pin(self, monkeypatch, message):
@@ -1813,19 +1501,11 @@
         assert check_shortcut_signature(
             Message.pin, Bot.pin_chat_message, ['chat_id', 'message_id'], []
         )
-<<<<<<< HEAD
-        assert await check_shortcut_call(message.pin, message.bot, 'pin_chat_message')
-        assert await check_defaults_handling(message.pin, message.bot)
-
-        monkeypatch.setattr(message.bot, 'pin_chat_message', make_assertion)
+        assert await check_shortcut_call(message.pin, message.get_bot(), 'pin_chat_message')
+        assert await check_defaults_handling(message.pin, message.get_bot())
+
+        monkeypatch.setattr(message.get_bot(), 'pin_chat_message', make_assertion)
         assert await message.pin()
-=======
-        assert check_shortcut_call(message.pin, message.get_bot(), 'pin_chat_message')
-        assert check_defaults_handling(message.pin, message.get_bot())
-
-        monkeypatch.setattr(message.get_bot(), 'pin_chat_message', make_assertion)
-        assert message.pin()
->>>>>>> 8f4105d8
 
     @pytest.mark.asyncio
     async def test_unpin(self, monkeypatch, message):
@@ -1843,17 +1523,10 @@
             'unpin_chat_message',
             shortcut_kwargs=['chat_id', 'message_id'],
         )
-<<<<<<< HEAD
-        assert await check_defaults_handling(message.unpin, message.bot)
-
-        monkeypatch.setattr(message.bot, 'unpin_chat_message', make_assertion)
+        assert await check_defaults_handling(message.unpin, message.get_bot())
+
+        monkeypatch.setattr(message.get_bot(), 'unpin_chat_message', make_assertion)
         assert await message.unpin()
-=======
-        assert check_defaults_handling(message.unpin, message.get_bot())
-
-        monkeypatch.setattr(message.get_bot(), 'unpin_chat_message', make_assertion)
-        assert message.unpin()
->>>>>>> 8f4105d8
 
     def test_default_quote(self, message):
         message.get_bot()._defaults = Defaults()
