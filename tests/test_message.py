#!/usr/bin/env python
#
# A library that provides a Python interface to the Telegram Bot API
# Copyright (C) 2015-2018
# Leandro Toledo de Souza <devs@python-telegram-bot.org>
#
# This program is free software: you can redistribute it and/or modify
# it under the terms of the GNU Lesser Public License as published by
# the Free Software Foundation, either version 3 of the License, or
# (at your option) any later version.
#
# This program is distributed in the hope that it will be useful,
# but WITHOUT ANY WARRANTY; without even the implied warranty of
# MERCHANTABILITY or FITNESS FOR A PARTICULAR PURPOSE.  See the
# GNU Lesser Public License for more details.
#
# You should have received a copy of the GNU Lesser Public License
# along with this program.  If not, see [http://www.gnu.org/licenses/].
from datetime import datetime

import pytest

from telegram import ParseMode, Poll, PollOption
from telegram import (Update, Message, User, MessageEntity, Chat, Audio, Document, Animation,
                      Game, PhotoSize, Sticker, Video, Voice, VideoNote, Contact, Location, Venue,
                      Invoice, SuccessfulPayment, PassportData)
from tests.test_passport import RAW_PASSPORT_DATA


@pytest.fixture(scope='class')
def message(bot):
    return Message(TestMessage.id, TestMessage.from_user, TestMessage.date, TestMessage.chat,
                   bot=bot)


@pytest.fixture(scope='function',
                params=[
                    {'forward_from': User(99, 'forward_user', False),
                     'forward_date': datetime.now()},
                    {'forward_from_chat': Chat(-23, 'channel'),
                     'forward_from_message_id': 101,
                     'forward_date': datetime.now()},
                    {'reply_to_message': Message(50, None, None, None)},
                    {'edit_date': datetime.now()},
                    {'text': 'a text message',
                     'enitites': [MessageEntity('bold', 10, 4),
                                  MessageEntity('italic', 16, 7)]},
                    {'caption': 'A message caption',
                     'caption_entities': [MessageEntity('bold', 1, 1),
                                          MessageEntity('text_link', 4, 3)]},
                    {'audio': Audio('audio_id', 12),
                     'caption': 'audio_file'},
                    {'document': Document('document_id'),
                     'caption': 'document_file'},
                    {'animation': Animation('animation_id', 30, 30, 1),
                     'caption': 'animation_file'},
                    {'game': Game('my_game', 'just my game',
                                  [PhotoSize('game_photo_id', 30, 30), ])},
                    {'photo': [PhotoSize('photo_id', 50, 50)],
                     'caption': 'photo_file'},
                    {'sticker': Sticker('sticker_id', 50, 50)},
                    {'video': Video('video_id', 12, 12, 12),
                     'caption': 'video_file'},
                    {'voice': Voice('voice_id', 5)},
                    {'video_note': VideoNote('video_note_id', 20, 12)},
                    {'new_chat_members': [User(55, 'new_user', False)]},
                    {'contact': Contact('phone_numner', 'contact_name')},
                    {'location': Location(-23.691288, 46.788279)},
                    {'venue': Venue(Location(-23.691288, 46.788279),
                                    'some place', 'right here')},
                    {'left_chat_member': User(33, 'kicked', False)},
                    {'new_chat_title': 'new title'},
                    {'new_chat_photo': [PhotoSize('photo_id', 50, 50)]},
                    {'delete_chat_photo': True},
                    {'group_chat_created': True},
                    {'supergroup_chat_created': True},
                    {'channel_chat_created': True},
                    {'migrate_to_chat_id': -12345},
                    {'migrate_from_chat_id': -54321},
                    {'pinned_message': Message(7, None, None, None)},
                    {'invoice': Invoice('my invoice', 'invoice', 'start', 'EUR', 243)},
                    {'successful_payment': SuccessfulPayment('EUR', 243, 'payload',
                                                             'charge_id', 'provider_id',
                                                             order_info={})},
                    {'connected_website': 'http://example.com/'},
                    {'forward_signature': 'some_forward_sign'},
                    {'author_signature': 'some_author_sign'},
                    {'photo': [PhotoSize('photo_id', 50, 50)],
                     'caption': 'photo_file',
                     'media_group_id': 1234443322222},
                    {'passport_data': PassportData.de_json(RAW_PASSPORT_DATA, None)},
<<<<<<< HEAD
                    {'poll': Poll(id='abc', question='What is this?',
                                  options=[PollOption(text='a', voter_count=1),
                                           PollOption(text='b', voter_count=2)], is_closed=False)}
=======
                    {'text': 'a text message', 'reply_markup': {'inline_keyboard': [[{
                        'text': 'start', 'url': 'http://google.com'}, {
                        'text': 'next', 'callback_data': 'abcd'}],
                        [{'text': 'Cancel', 'callback_data': 'Cancel'}]]}}
>>>>>>> e11efa2e
                ],
                ids=['forwarded_user', 'forwarded_channel', 'reply', 'edited', 'text',
                     'caption_entities', 'audio', 'document', 'animation', 'game', 'photo',
                     'sticker', 'video', 'voice', 'video_note', 'new_members', 'contact',
                     'location', 'venue', 'left_member', 'new_title', 'new_photo', 'delete_photo',
                     'group_created', 'supergroup_created', 'channel_created', 'migrated_to',
                     'migrated_from', 'pinned', 'invoice', 'successful_payment',
                     'connected_website', 'forward_signature', 'author_signature',
<<<<<<< HEAD
                     'photo_from_media_group', 'passport_data', 'poll'])
=======
                     'photo_from_media_group', 'passport_data', 'reply_markup'])
>>>>>>> e11efa2e
def message_params(bot, request):
    return Message(message_id=TestMessage.id,
                   from_user=TestMessage.from_user,
                   date=TestMessage.date,
                   chat=TestMessage.chat, bot=bot, **request.param)


class TestMessage(object):
    id = 1
    from_user = User(2, 'testuser', False)
    date = datetime.now()
    chat = Chat(3, 'private')
    test_entities = [{'length': 4, 'offset': 10, 'type': 'bold'},
                     {'length': 7, 'offset': 16, 'type': 'italic'},
                     {'length': 4, 'offset': 25, 'type': 'code'},
                     {'length': 5, 'offset': 31, 'type': 'text_link', 'url': 'http://github.com/'},
                     {'length': 12, 'offset': 38, 'type': 'text_mention',
                      'user': User(123456789, 'mentioned user', False)},
                     {'length': 3, 'offset': 55, 'type': 'pre'},
                     {'length': 17, 'offset': 60, 'type': 'url'}]
    test_text = 'Test for <bold, ita_lic, code, links, text-mention and pre. http://google.com'
    test_message = Message(message_id=1,
                           from_user=None,
                           date=None,
                           chat=None,
                           text=test_text,
                           entities=[MessageEntity(**e) for e in test_entities],
                           caption=test_text,
                           caption_entities=[MessageEntity(**e) for e in test_entities])

    def test_all_posibilities_de_json_and_to_dict(self, bot, message_params):
        new = Message.de_json(message_params.to_dict(), bot)

        assert new.to_dict() == message_params.to_dict()

    def test_dict_approach(self, message):
        assert message['date'] == message.date
        assert message['chat_id'] == message.chat_id
        assert message['no_key'] is None

    def test_parse_entity(self):
        text = (b'\\U0001f469\\u200d\\U0001f469\\u200d\\U0001f467'
                b'\\u200d\\U0001f467\\U0001f431http://google.com').decode('unicode-escape')
        entity = MessageEntity(type=MessageEntity.URL, offset=13, length=17)
        message = Message(1, self.from_user, self.date, self.chat, text=text, entities=[entity])
        assert message.parse_entity(entity) == 'http://google.com'

    def test_parse_caption_entity(self):
        caption = (b'\\U0001f469\\u200d\\U0001f469\\u200d\\U0001f467'
                   b'\\u200d\\U0001f467\\U0001f431http://google.com').decode('unicode-escape')
        entity = MessageEntity(type=MessageEntity.URL, offset=13, length=17)
        message = Message(1, self.from_user, self.date, self.chat, caption=caption,
                          caption_entities=[entity])
        assert message.parse_caption_entity(entity) == 'http://google.com'

    def test_parse_entities(self):
        text = (b'\\U0001f469\\u200d\\U0001f469\\u200d\\U0001f467'
                b'\\u200d\\U0001f467\\U0001f431http://google.com').decode('unicode-escape')
        entity = MessageEntity(type=MessageEntity.URL, offset=13, length=17)
        entity_2 = MessageEntity(type=MessageEntity.BOLD, offset=13, length=1)
        message = Message(1, self.from_user, self.date, self.chat,
                          text=text, entities=[entity_2, entity])
        assert message.parse_entities(MessageEntity.URL) == {entity: 'http://google.com'}
        assert message.parse_entities() == {entity: 'http://google.com', entity_2: 'h'}

    def test_parse_caption_entities(self):
        text = (b'\\U0001f469\\u200d\\U0001f469\\u200d\\U0001f467'
                b'\\u200d\\U0001f467\\U0001f431http://google.com').decode('unicode-escape')
        entity = MessageEntity(type=MessageEntity.URL, offset=13, length=17)
        entity_2 = MessageEntity(type=MessageEntity.BOLD, offset=13, length=1)
        message = Message(1, self.from_user, self.date, self.chat,
                          caption=text, caption_entities=[entity_2, entity])
        assert message.parse_caption_entities(MessageEntity.URL) == {entity: 'http://google.com'}
        assert message.parse_caption_entities() == {entity: 'http://google.com', entity_2: 'h'}

    def test_text_html_simple(self):
        test_html_string = ('Test for &lt;<b>bold</b>, <i>ita_lic</i>, <code>code</code>, '
                            '<a href="http://github.com/">links</a>, '
                            '<a href="tg://user?id=123456789">text-mention</a> and '
                            '<pre>pre</pre>. http://google.com')
        text_html = self.test_message.text_html
        assert text_html == test_html_string

    def test_text_html_empty(self, message):
        message.text = None
        message.caption = "test"
        assert message.text_html is None

    def test_text_html_urled(self):
        test_html_string = ('Test for &lt;<b>bold</b>, <i>ita_lic</i>, <code>code</code>, '
                            '<a href="http://github.com/">links</a>, '
                            '<a href="tg://user?id=123456789">text-mention</a> and '
                            '<pre>pre</pre>. <a href="http://google.com">http://google.com</a>')
        text_html = self.test_message.text_html_urled
        assert text_html == test_html_string

    def test_text_markdown_simple(self):
        test_md_string = (r'Test for <*bold*, _ita\_lic_, `code`, [links](http://github.com/), '
                          '[text-mention](tg://user?id=123456789) and ```pre```. '
                          'http://google.com')
        text_markdown = self.test_message.text_markdown
        assert text_markdown == test_md_string

    def test_text_markdown_empty(self, message):
        message.text = None
        message.caption = "test"
        assert message.text_markdown is None

    def test_text_markdown_urled(self):
        test_md_string = (r'Test for <*bold*, _ita\_lic_, `code`, [links](http://github.com/), '
                          '[text-mention](tg://user?id=123456789) and ```pre```. '
                          '[http://google.com](http://google.com)')
        text_markdown = self.test_message.text_markdown_urled
        assert text_markdown == test_md_string

    def test_text_html_emoji(self):
        text = b'\\U0001f469\\u200d\\U0001f469\\u200d ABC'.decode('unicode-escape')
        expected = b'\\U0001f469\\u200d\\U0001f469\\u200d <b>ABC</b>'.decode('unicode-escape')
        bold_entity = MessageEntity(type=MessageEntity.BOLD, offset=7, length=3)
        message = Message(1, self.from_user, self.date, self.chat,
                          text=text, entities=[bold_entity])
        assert expected == message.text_html

    def test_text_markdown_emoji(self):
        text = b'\\U0001f469\\u200d\\U0001f469\\u200d ABC'.decode('unicode-escape')
        expected = b'\\U0001f469\\u200d\\U0001f469\\u200d *ABC*'.decode('unicode-escape')
        bold_entity = MessageEntity(type=MessageEntity.BOLD, offset=7, length=3)
        message = Message(1, self.from_user, self.date, self.chat,
                          text=text, entities=[bold_entity])
        assert expected == message.text_markdown

    def test_caption_html_simple(self):
        test_html_string = ('Test for &lt;<b>bold</b>, <i>ita_lic</i>, <code>code</code>, '
                            '<a href="http://github.com/">links</a>, '
                            '<a href="tg://user?id=123456789">text-mention</a> and '
                            '<pre>pre</pre>. http://google.com')
        caption_html = self.test_message.caption_html
        assert caption_html == test_html_string

    def test_caption_html_empty(self, message):
        message.text = "test"
        message.caption = None
        assert message.caption_html is None

    def test_caption_html_urled(self):
        test_html_string = ('Test for &lt;<b>bold</b>, <i>ita_lic</i>, <code>code</code>, '
                            '<a href="http://github.com/">links</a>, '
                            '<a href="tg://user?id=123456789">text-mention</a> and '
                            '<pre>pre</pre>. <a href="http://google.com">http://google.com</a>')
        caption_html = self.test_message.caption_html_urled
        assert caption_html == test_html_string

    def test_caption_markdown_simple(self):
        test_md_string = (r'Test for <*bold*, _ita\_lic_, `code`, [links](http://github.com/), '
                          '[text-mention](tg://user?id=123456789) and ```pre```. '
                          'http://google.com')
        caption_markdown = self.test_message.caption_markdown
        assert caption_markdown == test_md_string

    def test_caption_markdown_empty(self, message):
        message.text = "test"
        message.caption = None
        assert message.caption_markdown is None

    def test_caption_markdown_urled(self):
        test_md_string = (r'Test for <*bold*, _ita\_lic_, `code`, [links](http://github.com/), '
                          '[text-mention](tg://user?id=123456789) and ```pre```. '
                          '[http://google.com](http://google.com)')
        caption_markdown = self.test_message.caption_markdown_urled
        assert caption_markdown == test_md_string

    def test_caption_html_emoji(self):
        caption = b'\\U0001f469\\u200d\\U0001f469\\u200d ABC'.decode('unicode-escape')
        expected = b'\\U0001f469\\u200d\\U0001f469\\u200d <b>ABC</b>'.decode('unicode-escape')
        bold_entity = MessageEntity(type=MessageEntity.BOLD, offset=7, length=3)
        message = Message(1, self.from_user, self.date, self.chat,
                          caption=caption, caption_entities=[bold_entity])
        assert expected == message.caption_html

    def test_caption_markdown_emoji(self):
        caption = b'\\U0001f469\\u200d\\U0001f469\\u200d ABC'.decode('unicode-escape')
        expected = b'\\U0001f469\\u200d\\U0001f469\\u200d *ABC*'.decode('unicode-escape')
        bold_entity = MessageEntity(type=MessageEntity.BOLD, offset=7, length=3)
        message = Message(1, self.from_user, self.date, self.chat,
                          caption=caption, caption_entities=[bold_entity])
        assert expected == message.caption_markdown

    def test_parse_entities_url_emoji(self):
        url = b'http://github.com/?unicode=\\u2713\\U0001f469'.decode('unicode-escape')
        text = 'some url'
        link_entity = MessageEntity(type=MessageEntity.URL, offset=0, length=8, url=url)
        message = Message(1, self.from_user, self.date, self.chat,
                          text=text, entities=[link_entity])
        assert message.parse_entities() == {link_entity: text}
        assert next(iter(message.parse_entities())).url == url

    def test_chat_id(self, message):
        assert message.chat_id == message.chat.id

    def test_link(self, message):
        assert message.link is None
        message.chat.username = 'username'
        message.chat.type = 'supergroup'
        assert message.link == 'https://t.me/{}/{}'.format(message.chat.username,
                                                           message.message_id)
        message.chat.type = 'channel'
        assert message.link == 'https://t.me/{}/{}'.format(message.chat.username,
                                                           message.message_id)
        message.chat.type = 'private'
        assert message.link is None

    def test_effective_attachment(self, message_params):
        for i in ('audio', 'game', 'document', 'animation', 'photo', 'sticker', 'video', 'voice',
                  'video_note', 'contact', 'location', 'venue', 'invoice', 'invoice',
                  'successful_payment'):
            item = getattr(message_params, i, None)
            if item:
                break
        else:
            item = None
        assert message_params.effective_attachment == item

    def test_reply_text(self, monkeypatch, message):
        def test(*args, **kwargs):
            id = args[1] == message.chat_id
            text = args[2] == 'test'
            if kwargs.get('reply_to_message_id'):
                reply = kwargs['reply_to_message_id'] == message.message_id
            else:
                reply = True
            return id and text and reply

        monkeypatch.setattr('telegram.Bot.send_message', test)
        assert message.reply_text('test')
        assert message.reply_text('test', quote=True)
        assert message.reply_text('test', reply_to_message_id=message.message_id, quote=True)

    def test_reply_markdown(self, monkeypatch, message):
        test_md_string = (r'Test for <*bold*, _ita\_lic_, `code`, [links](http://github.com/), '
                          '[text-mention](tg://user?id=123456789) and ```pre```. '
                          'http://google.com')

        def test(*args, **kwargs):
            cid = args[1] == message.chat_id
            markdown_text = args[2] == test_md_string
            markdown_enabled = kwargs['parse_mode'] == ParseMode.MARKDOWN
            if kwargs.get('reply_to_message_id'):
                reply = kwargs['reply_to_message_id'] == message.message_id
            else:
                reply = True
            return all([cid, markdown_text, reply, markdown_enabled])

        text_markdown = self.test_message.text_markdown
        assert text_markdown == test_md_string

        monkeypatch.setattr('telegram.Bot.send_message', test)
        assert message.reply_markdown(self.test_message.text_markdown)
        assert message.reply_markdown(self.test_message.text_markdown, quote=True)
        assert message.reply_markdown(self.test_message.text_markdown,
                                      reply_to_message_id=message.message_id,
                                      quote=True)

    def test_reply_html(self, monkeypatch, message):
        test_html_string = ('Test for &lt;<b>bold</b>, <i>ita_lic</i>, <code>code</code>, '
                            '<a href="http://github.com/">links</a>, '
                            '<a href="tg://user?id=123456789">text-mention</a> and '
                            '<pre>pre</pre>. http://google.com')

        def test(*args, **kwargs):
            cid = args[1] == message.chat_id
            html_text = args[2] == test_html_string
            html_enabled = kwargs['parse_mode'] == ParseMode.HTML
            if kwargs.get('reply_to_message_id'):
                reply = kwargs['reply_to_message_id'] == message.message_id
            else:
                reply = True
            return all([cid, html_text, reply, html_enabled])

        text_html = self.test_message.text_html
        assert text_html == test_html_string

        monkeypatch.setattr('telegram.Bot.send_message', test)
        assert message.reply_html(self.test_message.text_html)
        assert message.reply_html(self.test_message.text_html, quote=True)
        assert message.reply_html(self.test_message.text_html,
                                  reply_to_message_id=message.message_id,
                                  quote=True)

    def test_reply_media_group(self, monkeypatch, message):
        def test(*args, **kwargs):
            id = args[1] == message.chat_id
            media = kwargs['media'] == 'reply_media_group'
            if kwargs.get('reply_to_message_id'):
                reply = kwargs['reply_to_message_id'] == message.message_id
            else:
                reply = True
            return id and media and reply

        monkeypatch.setattr('telegram.Bot.send_media_group', test)
        assert message.reply_media_group(media='reply_media_group')
        assert message.reply_media_group(media='reply_media_group', quote=True)

    def test_reply_photo(self, monkeypatch, message):
        def test(*args, **kwargs):
            id = args[1] == message.chat_id
            photo = kwargs['photo'] == 'test_photo'
            if kwargs.get('reply_to_message_id'):
                reply = kwargs['reply_to_message_id'] == message.message_id
            else:
                reply = True
            return id and photo and reply

        monkeypatch.setattr('telegram.Bot.send_photo', test)
        assert message.reply_photo(photo='test_photo')
        assert message.reply_photo(photo='test_photo', quote=True)

    def test_reply_audio(self, monkeypatch, message):
        def test(*args, **kwargs):
            id = args[1] == message.chat_id
            audio = kwargs['audio'] == 'test_audio'
            if kwargs.get('reply_to_message_id'):
                reply = kwargs['reply_to_message_id'] == message.message_id
            else:
                reply = True
            return id and audio and reply

        monkeypatch.setattr('telegram.Bot.send_audio', test)
        assert message.reply_audio(audio='test_audio')
        assert message.reply_audio(audio='test_audio', quote=True)

    def test_reply_document(self, monkeypatch, message):
        def test(*args, **kwargs):
            id = args[1] == message.chat_id
            document = kwargs['document'] == 'test_document'
            if kwargs.get('reply_to_message_id'):
                reply = kwargs['reply_to_message_id'] == message.message_id
            else:
                reply = True
            return id and document and reply

        monkeypatch.setattr('telegram.Bot.send_document', test)
        assert message.reply_document(document='test_document')
        assert message.reply_document(document='test_document', quote=True)

    def test_reply_animation(self, monkeypatch, message):
        def test(*args, **kwargs):
            id = args[1] == message.chat_id
            animation = kwargs['animation'] == 'test_animation'
            if kwargs.get('reply_to_message_id'):
                reply = kwargs['reply_to_message_id'] == message.message_id
            else:
                reply = True
            return id and animation and reply

        monkeypatch.setattr('telegram.Bot.send_animation', test)
        assert message.reply_animation(animation='test_animation')
        assert message.reply_animation(animation='test_animation', quote=True)

    def test_reply_sticker(self, monkeypatch, message):
        def test(*args, **kwargs):
            id = args[1] == message.chat_id
            sticker = kwargs['sticker'] == 'test_sticker'
            if kwargs.get('reply_to_message_id'):
                reply = kwargs['reply_to_message_id'] == message.message_id
            else:
                reply = True
            return id and sticker and reply

        monkeypatch.setattr('telegram.Bot.send_sticker', test)
        assert message.reply_sticker(sticker='test_sticker')
        assert message.reply_sticker(sticker='test_sticker', quote=True)

    def test_reply_video(self, monkeypatch, message):
        def test(*args, **kwargs):
            id = args[1] == message.chat_id
            video = kwargs['video'] == 'test_video'
            if kwargs.get('reply_to_message_id'):
                reply = kwargs['reply_to_message_id'] == message.message_id
            else:
                reply = True
            return id and video and reply

        monkeypatch.setattr('telegram.Bot.send_video', test)
        assert message.reply_video(video='test_video')
        assert message.reply_video(video='test_video', quote=True)

    def test_reply_video_note(self, monkeypatch, message):
        def test(*args, **kwargs):
            id = args[1] == message.chat_id
            video_note = kwargs['video_note'] == 'test_video_note'
            if kwargs.get('reply_to_message_id'):
                reply = kwargs['reply_to_message_id'] == message.message_id
            else:
                reply = True
            return id and video_note and reply

        monkeypatch.setattr('telegram.Bot.send_video_note', test)
        assert message.reply_video_note(video_note='test_video_note')
        assert message.reply_video_note(video_note='test_video_note', quote=True)

    def test_reply_voice(self, monkeypatch, message):
        def test(*args, **kwargs):
            id = args[1] == message.chat_id
            voice = kwargs['voice'] == 'test_voice'
            if kwargs.get('reply_to_message_id'):
                reply = kwargs['reply_to_message_id'] == message.message_id
            else:
                reply = True
            return id and voice and reply

        monkeypatch.setattr('telegram.Bot.send_voice', test)
        assert message.reply_voice(voice='test_voice')
        assert message.reply_voice(voice='test_voice', quote=True)

    def test_reply_location(self, monkeypatch, message):
        def test(*args, **kwargs):
            id = args[1] == message.chat_id
            location = kwargs['location'] == 'test_location'
            if kwargs.get('reply_to_message_id'):
                reply = kwargs['reply_to_message_id'] == message.message_id
            else:
                reply = True
            return id and location and reply

        monkeypatch.setattr('telegram.Bot.send_location', test)
        assert message.reply_location(location='test_location')
        assert message.reply_location(location='test_location', quote=True)

    def test_reply_venue(self, monkeypatch, message):
        def test(*args, **kwargs):
            id = args[1] == message.chat_id
            venue = kwargs['venue'] == 'test_venue'
            if kwargs.get('reply_to_message_id'):
                reply = kwargs['reply_to_message_id'] == message.message_id
            else:
                reply = True
            return id and venue and reply

        monkeypatch.setattr('telegram.Bot.send_venue', test)
        assert message.reply_venue(venue='test_venue')
        assert message.reply_venue(venue='test_venue', quote=True)

    def test_reply_contact(self, monkeypatch, message):
        def test(*args, **kwargs):
            id = args[1] == message.chat_id
            contact = kwargs['contact'] == 'test_contact'
            if kwargs.get('reply_to_message_id'):
                reply = kwargs['reply_to_message_id'] == message.message_id
            else:
                reply = True
            return id and contact and reply

        monkeypatch.setattr('telegram.Bot.send_contact', test)
        assert message.reply_contact(contact='test_contact')
        assert message.reply_contact(contact='test_contact', quote=True)

    def test_reply_poll(self, monkeypatch, message):
        def test(*args, **kwargs):
            id = args[1] == message.chat_id
            contact = kwargs['contact'] == 'test_poll'
            if kwargs.get('reply_to_message_id'):
                reply = kwargs['reply_to_message_id'] == message.message_id
            else:
                reply = True
            return id and contact and reply

        monkeypatch.setattr('telegram.Bot.send_poll', test)
        assert message.reply_poll(contact='test_poll')
        assert message.reply_poll(contact='test_poll', quote=True)

    def test_forward(self, monkeypatch, message):
        def test(*args, **kwargs):
            chat_id = kwargs['chat_id'] == 123456
            from_chat = kwargs['from_chat_id'] == message.chat_id
            message_id = kwargs['message_id'] == message.message_id
            if kwargs.get('disable_notification'):
                notification = kwargs['disable_notification'] is True
            else:
                notification = True
            return chat_id and from_chat and message_id and notification

        monkeypatch.setattr('telegram.Bot.forward_message', test)
        assert message.forward(123456)
        assert message.forward(123456, disable_notification=True)
        assert not message.forward(635241)

    def test_edit_text(self, monkeypatch, message):
        def test(*args, **kwargs):
            chat_id = kwargs['chat_id'] == message.chat_id
            message_id = kwargs['message_id'] == message.message_id
            text = kwargs['text'] == 'test'
            return chat_id and message_id and text

        monkeypatch.setattr('telegram.Bot.edit_message_text', test)
        assert message.edit_text(text='test')

    def test_edit_caption(self, monkeypatch, message):
        def test(*args, **kwargs):
            chat_id = kwargs['chat_id'] == message.chat_id
            message_id = kwargs['message_id'] == message.message_id
            caption = kwargs['caption'] == 'new caption'
            return chat_id and message_id and caption

        monkeypatch.setattr('telegram.Bot.edit_message_caption', test)
        assert message.edit_caption(caption='new caption')

    def test_edit_media(self, monkeypatch, message):
        def test(*args, **kwargs):
            chat_id = kwargs['chat_id'] == message.chat_id
            message_id = kwargs['message_id'] == message.message_id
            media = kwargs['media'] == 'my_media'
            return chat_id and message_id and media

        monkeypatch.setattr('telegram.Bot.edit_message_media', test)
        assert message.edit_media('my_media')

    def test_edit_reply_markup(self, monkeypatch, message):
        def test(*args, **kwargs):
            chat_id = kwargs['chat_id'] == message.chat_id
            message_id = kwargs['message_id'] == message.message_id
            reply_markup = kwargs['reply_markup'] == [['1', '2']]
            return chat_id and message_id and reply_markup

        monkeypatch.setattr('telegram.Bot.edit_message_reply_markup', test)
        assert message.edit_reply_markup(reply_markup=[['1', '2']])

    def test_delete(self, monkeypatch, message):
        def test(*args, **kwargs):
            chat_id = kwargs['chat_id'] == message.chat_id
            message_id = kwargs['message_id'] == message.message_id
            return chat_id and message_id

        monkeypatch.setattr('telegram.Bot.delete_message', test)
        assert message.delete()

    def test_equality(self):
        id = 1
        a = Message(id, self.from_user, self.date, self.chat)
        b = Message(id, self.from_user, self.date, self.chat)
        c = Message(id, User(0, '', False), self.date, self.chat)
        d = Message(0, self.from_user, self.date, self.chat)
        e = Update(id)

        assert a == b
        assert hash(a) == hash(b)
        assert a is not b

        assert a == c
        assert hash(a) == hash(c)

        assert a != d
        assert hash(a) != hash(d)

        assert a != e
        assert hash(a) != hash(e)<|MERGE_RESOLUTION|>--- conflicted
+++ resolved
@@ -20,10 +20,9 @@
 
 import pytest
 
-from telegram import ParseMode, Poll, PollOption
 from telegram import (Update, Message, User, MessageEntity, Chat, Audio, Document, Animation,
                       Game, PhotoSize, Sticker, Video, Voice, VideoNote, Contact, Location, Venue,
-                      Invoice, SuccessfulPayment, PassportData)
+                      Invoice, SuccessfulPayment, PassportData, ParseMode, Poll, PollOption)
 from tests.test_passport import RAW_PASSPORT_DATA
 
 
@@ -89,16 +88,13 @@
                      'caption': 'photo_file',
                      'media_group_id': 1234443322222},
                     {'passport_data': PassportData.de_json(RAW_PASSPORT_DATA, None)},
-<<<<<<< HEAD
                     {'poll': Poll(id='abc', question='What is this?',
                                   options=[PollOption(text='a', voter_count=1),
-                                           PollOption(text='b', voter_count=2)], is_closed=False)}
-=======
+                                           PollOption(text='b', voter_count=2)], is_closed=False)},
                     {'text': 'a text message', 'reply_markup': {'inline_keyboard': [[{
                         'text': 'start', 'url': 'http://google.com'}, {
                         'text': 'next', 'callback_data': 'abcd'}],
                         [{'text': 'Cancel', 'callback_data': 'Cancel'}]]}}
->>>>>>> e11efa2e
                 ],
                 ids=['forwarded_user', 'forwarded_channel', 'reply', 'edited', 'text',
                      'caption_entities', 'audio', 'document', 'animation', 'game', 'photo',
@@ -107,11 +103,7 @@
                      'group_created', 'supergroup_created', 'channel_created', 'migrated_to',
                      'migrated_from', 'pinned', 'invoice', 'successful_payment',
                      'connected_website', 'forward_signature', 'author_signature',
-<<<<<<< HEAD
-                     'photo_from_media_group', 'passport_data', 'poll'])
-=======
-                     'photo_from_media_group', 'passport_data', 'reply_markup'])
->>>>>>> e11efa2e
+                     'photo_from_media_group', 'passport_data', 'poll', 'reply_markup'])
 def message_params(bot, request):
     return Message(message_id=TestMessage.id,
                    from_user=TestMessage.from_user,
