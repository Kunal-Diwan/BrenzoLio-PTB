--- conflicted
+++ resolved
@@ -1,10 +1,5 @@
 #!/usr/bin/env python
-<<<<<<< HEAD
-# pylint: disable=W0613, C0116
-# type: ignore[union-attr]
-=======
 # pylint: disable=missing-function-docstring, unused-argument
->>>>>>> 163d5987
 # This program is dedicated to the public domain under the CC0 license.
 
 """
@@ -160,11 +155,7 @@
 def main() -> None:
     """Run bot."""
     # Create the Updater and pass it your bot's token.
-<<<<<<< HEAD
-    updater = Updater("TOKEN")
-=======
     updater = Updater.builder().token("TOKEN").build()
->>>>>>> 163d5987
     dispatcher = updater.dispatcher
     dispatcher.add_handler(CommandHandler('start', start))
     dispatcher.add_handler(CommandHandler('poll', poll))
