#!/usr/bin/env python
<<<<<<< HEAD
# pylint: disable=W0613, C0116
# type: ignore[union-attr]
=======
# pylint: disable=missing-function-docstring, unused-argument
>>>>>>> 163d5987
# This program is dedicated to the public domain under the CC0 license.

"""
Basic example for a bot that uses inline keyboards. For an in-depth explanation, check out
 https://git.io/JOmFw.
"""
import logging

from telegram import InlineKeyboardButton, InlineKeyboardMarkup, Update
from telegram.ext import (
    CommandHandler,
    CallbackQueryHandler,
    Updater,
    CallbackContext,
)


# Enable logging
logging.basicConfig(
    format='%(asctime)s - %(name)s - %(levelname)s - %(message)s', level=logging.INFO
)
logger = logging.getLogger(__name__)


def start(update: Update, context: CallbackContext.DEFAULT_TYPE) -> None:
    """Sends a message with three inline buttons attached."""
    keyboard = [
        [
            InlineKeyboardButton("Option 1", callback_data='1'),
            InlineKeyboardButton("Option 2", callback_data='2'),
        ],
        [InlineKeyboardButton("Option 3", callback_data='3')],
    ]

    reply_markup = InlineKeyboardMarkup(keyboard)

    update.message.reply_text('Please choose:', reply_markup=reply_markup)


def button(update: Update, context: CallbackContext.DEFAULT_TYPE) -> None:
    """Parses the CallbackQuery and updates the message text."""
    query = update.callback_query

    # CallbackQueries need to be answered, even if no notification to the user is needed
    # Some clients may have trouble otherwise. See https://core.telegram.org/bots/api#callbackquery
    query.answer()

    query.edit_message_text(text=f"Selected option: {query.data}")


def help_command(update: Update, context: CallbackContext.DEFAULT_TYPE) -> None:
    """Displays info on how to use the bot."""
    update.message.reply_text("Use /start to test this bot.")


def main() -> None:
    """Run the bot."""
    # Create the Updater and pass it your bot's token.
<<<<<<< HEAD
    updater = Updater("TOKEN")
=======
    updater = Updater.builder().token("TOKEN").build()
>>>>>>> 163d5987

    updater.dispatcher.add_handler(CommandHandler('start', start))
    updater.dispatcher.add_handler(CallbackQueryHandler(button))
    updater.dispatcher.add_handler(CommandHandler('help', help_command))

    # Start the Bot
    updater.start_polling()

    # Run the bot until the user presses Ctrl-C or the process receives SIGINT,
    # SIGTERM or SIGABRT
    updater.idle()


if __name__ == '__main__':
    main()<|MERGE_RESOLUTION|>--- conflicted
+++ resolved
@@ -1,10 +1,5 @@
 #!/usr/bin/env python
-<<<<<<< HEAD
-# pylint: disable=W0613, C0116
-# type: ignore[union-attr]
-=======
 # pylint: disable=missing-function-docstring, unused-argument
->>>>>>> 163d5987
 # This program is dedicated to the public domain under the CC0 license.
 
 """
@@ -63,11 +58,7 @@
 def main() -> None:
     """Run the bot."""
     # Create the Updater and pass it your bot's token.
-<<<<<<< HEAD
-    updater = Updater("TOKEN")
-=======
     updater = Updater.builder().token("TOKEN").build()
->>>>>>> 163d5987
 
     updater.dispatcher.add_handler(CommandHandler('start', start))
     updater.dispatcher.add_handler(CallbackQueryHandler(button))
