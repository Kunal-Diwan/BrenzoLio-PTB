#!/usr/bin/env python
# pylint: disable=too-many-instance-attributes, too-many-arguments
#
# A library that provides a Python interface to the Telegram Bot API
# Copyright (C) 2015-2021
# Leandro Toledo de Souza <devs@python-telegram-bot.org>
#
# This program is free software: you can redistribute it and/or modify
# it under the terms of the GNU Lesser Public License as published by
# the Free Software Foundation, either version 3 of the License, or
# (at your option) any later version.
#
# This program is distributed in the hope that it will be useful,
# but WITHOUT ANY WARRANTY; without even the implied warranty of
# MERCHANTABILITY or FITNESS FOR A PARTICULAR PURPOSE.  See the
# GNU Lesser Public License for more details.
#
# You should have received a copy of the GNU Lesser Public License
# along with this program.  If not, see [http://www.gnu.org/licenses/].
"""This module contains an object that represents a Telegram InlineQuery."""

from typing import TYPE_CHECKING, Any, Optional, Union, Callable, ClassVar, Sequence

from telegram import Location, TelegramObject, User, constants
from telegram._utils.defaultvalue import DEFAULT_NONE
from telegram._utils.types import JSONDict, ODVInput

if TYPE_CHECKING:
    from telegram import Bot, InlineQueryResult


class InlineQuery(TelegramObject):
    """
    This object represents an incoming inline query. When the user sends an empty query, your bot
    could return some default or trending results.

    Objects of this class are comparable in terms of equality. Two objects of this class are
    considered equal, if their :attr:`id` is equal.

    Note:
        In Python ``from`` is a reserved word, use ``from_user`` instead.

    Args:
        id (:obj:`str`): Unique identifier for this query.
        from_user (:class:`telegram.User`): Sender.
        query (:obj:`str`): Text of the query (up to 256 characters).
        offset (:obj:`str`): Offset of the results to be returned, can be controlled by the bot.
        chat_type (:obj:`str`, optional): Type of the chat, from which the inline query was sent.
            Can be either :tg-const:`telegram.Chat.SENDER` for a private chat with the inline query
            sender, :tg-const:`telegram.Chat.PRIVATE`, :tg-const:`telegram.Chat.GROUP`,
            :tg-const:`telegram.Chat.SUPERGROUP` or :tg-const:`telegram.Chat.CHANNEL`. The chat
            type should be always known for requests sent from official clients and most
            third-party clients, unless the request was sent from a secret chat.

            .. versionadded:: 13.5
        location (:class:`telegram.Location`, optional): Sender location, only for bots that
            request user location.
        bot (:class:`telegram.Bot`, optional): The Bot to use for instance methods.
        **kwargs (:obj:`dict`): Arbitrary keyword arguments.

    Attributes:
        id (:obj:`str`): Unique identifier for this query.
        from_user (:class:`telegram.User`): Sender.
        query (:obj:`str`): Text of the query (up to 256 characters).
        offset (:obj:`str`): Offset of the results to be returned, can be controlled by the bot.
        location (:class:`telegram.Location`): Optional. Sender location, only for bots that
            request user location.
        chat_type (:obj:`str`, optional): Type of the chat, from which the inline query was sent.

            .. versionadded:: 13.5

    """

    __slots__ = ('location', 'chat_type', 'id', 'offset', 'from_user', 'query')

    def __init__(
        self,
        id: str,  # pylint: disable=redefined-builtin
        from_user: User,
        query: str,
        offset: str,
        location: Location = None,
        bot: 'Bot' = None,
        chat_type: str = None,
        **_kwargs: Any,
    ):
        # Required
        self.id = id  # pylint: disable=invalid-name
        self.from_user = from_user
        self.query = query
        self.offset = offset

        # Optional
        self.location = location
        self.chat_type = chat_type

        self.set_bot(bot)
        self._id_attrs = (self.id,)

    @classmethod
    def de_json(cls, data: Optional[JSONDict], bot: 'Bot') -> Optional['InlineQuery']:
        """See :meth:`telegram.TelegramObject.de_json`."""
        data = cls._parse_data(data)

        if not data:
            return None

        data['from_user'] = User.de_json(data.get('from'), bot)
        data['location'] = Location.de_json(data.get('location'), bot)

        return cls(bot=bot, **data)

    async def answer(
        self,
        results: Union[
            Sequence['InlineQueryResult'], Callable[[int], Optional[Sequence['InlineQueryResult']]]
        ],
        cache_time: int = 300,
        is_personal: bool = None,
        next_offset: str = None,
        switch_pm_text: str = None,
        switch_pm_parameter: str = None,
        timeout: ODVInput[float] = DEFAULT_NONE,
        current_offset: str = None,
        api_kwargs: JSONDict = None,
        auto_pagination: bool = False,
    ) -> bool:
        """Shortcut for::

            bot.answer_inline_query(
                update.inline_query.id,
                *args,
                current_offset=self.offset if auto_pagination else None,
                **kwargs
            )

        For the documentation of the arguments, please see
        :meth:`telegram.Bot.answer_inline_query`.

        .. versionchanged:: 14.0
            Raises :class:`ValueError` instead of :class:`TypeError`.

        Args:
            auto_pagination (:obj:`bool`, optional): If set to :obj:`True`, :attr:`offset` will be
                passed as :attr:`current_offset` to :meth:`telegram.Bot.answer_inline_query`.
                Defaults to :obj:`False`.

        Raises:
            ValueError: If both :attr:`current_offset` and :attr:`auto_pagination` are supplied.
        """
        if current_offset and auto_pagination:
            raise ValueError('current_offset and auto_pagination are mutually exclusive!')
<<<<<<< HEAD
        return await self.bot.answer_inline_query(
=======
        return self.get_bot().answer_inline_query(
>>>>>>> 8f4105d8
            inline_query_id=self.id,
            current_offset=self.offset if auto_pagination else current_offset,
            results=results,
            cache_time=cache_time,
            is_personal=is_personal,
            next_offset=next_offset,
            switch_pm_text=switch_pm_text,
            switch_pm_parameter=switch_pm_parameter,
            timeout=timeout,
            api_kwargs=api_kwargs,
        )

    MAX_RESULTS: ClassVar[int] = constants.InlineQueryLimit.RESULTS
    """:const:`telegram.constants.InlineQueryLimit.RESULTS`

    .. versionadded:: 13.2
    """
    MAX_SWITCH_PM_TEXT_LENGTH: ClassVar[int] = constants.InlineQueryLimit.SWITCH_PM_TEXT_LENGTH
    """:const:`telegram.constants.InlineQueryLimit.SWITCH_PM_TEXT_LENGTH`

    .. versionadded:: 14.0
    """<|MERGE_RESOLUTION|>--- conflicted
+++ resolved
@@ -150,11 +150,7 @@
         """
         if current_offset and auto_pagination:
             raise ValueError('current_offset and auto_pagination are mutually exclusive!')
-<<<<<<< HEAD
-        return await self.bot.answer_inline_query(
-=======
-        return self.get_bot().answer_inline_query(
->>>>>>> 8f4105d8
+        return await self.get_bot().answer_inline_query(
             inline_query_id=self.id,
             current_offset=self.offset if auto_pagination else current_offset,
             results=results,
