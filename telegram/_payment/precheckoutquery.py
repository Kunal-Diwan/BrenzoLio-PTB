#!/usr/bin/env python
#
# A library that provides a Python interface to the Telegram Bot API
# Copyright (C) 2015-2021
# Leandro Toledo de Souza <devs@python-telegram-bot.org>
#
# This program is free software: you can redistribute it and/or modify
# it under the terms of the GNU Lesser Public License as published by
# the Free Software Foundation, either version 3 of the License, or
# (at your option) any later version.
#
# This program is distributed in the hope that it will be useful,
# but WITHOUT ANY WARRANTY; without even the implied warranty of
# MERCHANTABILITY or FITNESS FOR A PARTICULAR PURPOSE.  See the
# GNU Lesser Public License for more details.
#
# You should have received a copy of the GNU Lesser Public License
# along with this program.  If not, see [http://www.gnu.org/licenses/].
"""This module contains an object that represents a Telegram PreCheckoutQuery."""

from typing import TYPE_CHECKING, Any, Optional

from telegram import OrderInfo, TelegramObject, User
from telegram._utils.defaultvalue import DEFAULT_NONE
from telegram._utils.types import JSONDict, ODVInput

if TYPE_CHECKING:
    from telegram import Bot


class PreCheckoutQuery(TelegramObject):
    """This object contains information about an incoming pre-checkout query.

    Objects of this class are comparable in terms of equality. Two objects of this class are
    considered equal, if their :attr:`id` is equal.

    Note:
        In Python ``from`` is a reserved word, use ``from_user`` instead.

    Args:
        id (:obj:`str`): Unique query identifier.
        from_user (:class:`telegram.User`): User who sent the query.
        currency (:obj:`str`): Three-letter ISO 4217 currency code.
        total_amount (:obj:`int`): Total price in the smallest units of the currency (integer, not
            float/double). For example, for a price of US$ 1.45 pass ``amount = 145``.
            See the :obj:`exp` parameter in
            `currencies.json <https://core.telegram.org/bots/payments/currencies.json>`_,
            it shows the number of digits past the decimal point for each currency
            (2 for the majority of currencies).
        invoice_payload (:obj:`str`): Bot specified invoice payload.
        shipping_option_id (:obj:`str`, optional): Identifier of the shipping option chosen by the
            user.
        order_info (:class:`telegram.OrderInfo`, optional): Order info provided by the user.
        bot (:class:`telegram.Bot`, optional): The Bot to use for instance methods.
        **kwargs (:obj:`dict`): Arbitrary keyword arguments.

    Attributes:
        id (:obj:`str`): Unique query identifier.
        from_user (:class:`telegram.User`): User who sent the query.
        currency (:obj:`str`): Three-letter ISO 4217 currency code.
        total_amount (:obj:`int`): Total price in the smallest units of the currency.
        invoice_payload (:obj:`str`): Bot specified invoice payload.
        shipping_option_id (:obj:`str`): Optional. Identifier of the shipping option chosen by the
            user.
        order_info (:class:`telegram.OrderInfo`): Optional. Order info provided by the user.
        bot (:class:`telegram.Bot`): Optional. The Bot to use for instance methods.

    """

    __slots__ = (
        'invoice_payload',
        'shipping_option_id',
        'currency',
        'order_info',
        'total_amount',
        'id',
        'from_user',
    )

    def __init__(
        self,
        id: str,  # pylint: disable=redefined-builtin
        from_user: User,
        currency: str,
        total_amount: int,
        invoice_payload: str,
        shipping_option_id: str = None,
        order_info: OrderInfo = None,
        bot: 'Bot' = None,
        **_kwargs: Any,
    ):
        self.id = id  # pylint: disable=invalid-name
        self.from_user = from_user
        self.currency = currency
        self.total_amount = total_amount
        self.invoice_payload = invoice_payload
        self.shipping_option_id = shipping_option_id
        self.order_info = order_info

        self.set_bot(bot)

        self._id_attrs = (self.id,)

    @classmethod
    def de_json(cls, data: Optional[JSONDict], bot: 'Bot') -> Optional['PreCheckoutQuery']:
        """See :meth:`telegram.TelegramObject.de_json`."""
        data = cls._parse_data(data)

        if not data:
            return None

        data['from_user'] = User.de_json(data.pop('from'), bot)
        data['order_info'] = OrderInfo.de_json(data.get('order_info'), bot)

        return cls(bot=bot, **data)

    async def answer(  # pylint: disable=invalid-name
        self,
        ok: bool,
        error_message: str = None,
        timeout: ODVInput[float] = DEFAULT_NONE,
        api_kwargs: JSONDict = None,
    ) -> bool:
        """Shortcut for::

            bot.answer_pre_checkout_query(update.pre_checkout_query.id, *args, **kwargs)

        For the documentation of the arguments, please see
        :meth:`telegram.Bot.answer_pre_checkout_query`.

        """
<<<<<<< HEAD
        return await self.bot.answer_pre_checkout_query(
=======
        return self.get_bot().answer_pre_checkout_query(
>>>>>>> 8f4105d8
            pre_checkout_query_id=self.id,
            ok=ok,
            error_message=error_message,
            timeout=timeout,
            api_kwargs=api_kwargs,
        )<|MERGE_RESOLUTION|>--- conflicted
+++ resolved
@@ -129,11 +129,7 @@
         :meth:`telegram.Bot.answer_pre_checkout_query`.
 
         """
-<<<<<<< HEAD
-        return await self.bot.answer_pre_checkout_query(
-=======
-        return self.get_bot().answer_pre_checkout_query(
->>>>>>> 8f4105d8
+        return await self.get_bot().answer_pre_checkout_query(
             pre_checkout_query_id=self.id,
             ok=ok,
             error_message=error_message,
