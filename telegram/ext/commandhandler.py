#!/usr/bin/env python
#
# A library that provides a Python interface to the Telegram Bot API
# Copyright (C) 2015-2016
# Leandro Toledo de Souza <devs@python-telegram-bot.org>
#
# This program is free software: you can redistribute it and/or modify
# it under the terms of the GNU Lesser Public License as published by
# the Free Software Foundation, either version 3 of the License, or
# (at your option) any later version.
#
# This program is distributed in the hope that it will be useful,
# but WITHOUT ANY WARRANTY; without even the implied warranty of
# MERCHANTABILITY or FITNESS FOR A PARTICULAR PURPOSE.  See the
# GNU Lesser Public License for more details.
#
# You should have received a copy of the GNU Lesser Public License
# along with this program.  If not, see [http://www.gnu.org/licenses/].
""" This module contains the CommandHandler class """

from .handler import Handler
from telegram import Update
from telegram.utils.deprecate import deprecate


class CommandHandler(Handler):
    """
    Handler class to handle Telegram commands. Commands are Telegram messages
    that start with ``/``, optionally followed by an ``@`` and the bot's
    name and/or some additional text.

    Args:
        command (str): The name of the command this handler should listen for.
        callback (function): A function that takes ``bot, update`` as
            positional arguments. It will be called when the ``check_update``
            has determined that an update should be processed by this handler.
        allow_edited (Optional[bool]): If the handler should also accept edited messages.
            Default is ``False``
        pass_args (optional[bool]): If the handler should be passed the
            arguments passed to the command as a keyword argument called `
            ``args``. It will contain a list of strings, which is the text
            following the command split on spaces. Default is ``False``
        pass_update_queue (optional[bool]): If set to ``True``, a keyword argument called
            ``update_queue`` will be passed to the callback function. It will be the ``Queue``
            instance used by the ``Updater`` and ``Dispatcher`` that contains new updates which can
             be used to insert updates. Default is ``False``.
        pass_job_queue (optional[bool]): If set to ``True``, a keyword argument called
            ``job_queue`` will be passed to the callback function. It will be a ``JobQueue``
            instance created by the ``Updater`` which can be used to schedule new jobs.
            Default is ``False``.
    """

    def __init__(self,
                 command,
                 callback,
<<<<<<< HEAD
                 pass_args=False,
                 pass_update_queue=False,
                 pass_job_queue=False):
        super(CommandHandler, self).__init__(callback,
                                             pass_update_queue=pass_update_queue,
                                             pass_job_queue=pass_job_queue)
=======
                 allow_edited=False,
                 pass_args=False,
                 pass_update_queue=False):
        super(CommandHandler, self).__init__(callback, pass_update_queue)
>>>>>>> f8a97225
        self.command = command
        self.allow_edited = allow_edited
        self.pass_args = pass_args

    def check_update(self, update):
        if (isinstance(update, Update)
                and (update.message or update.edited_message and self.allow_edited)):
            message = update.message or update.edited_message

            return (message.text and message.text.startswith('/')
                    and message.text[1:].split(' ')[0].split('@')[0] == self.command)

        else:
            return False

    def handle_update(self, update, dispatcher):
        optional_args = self.collect_optional_args(dispatcher)

        message = update.message or update.edited_message

        if self.pass_args:
            optional_args['args'] = message.text.split(' ')[1:]

        self.callback(dispatcher.bot, update, **optional_args)

    # old non-PEP8 Handler methods
    m = "telegram.CommandHandler."
    checkUpdate = deprecate(check_update, m + "checkUpdate", m + "check_update")
    handleUpdate = deprecate(handle_update, m + "handleUpdate", m + "handle_update")<|MERGE_RESOLUTION|>--- conflicted
+++ resolved
@@ -53,19 +53,13 @@
     def __init__(self,
                  command,
                  callback,
-<<<<<<< HEAD
+                 allow_edited=False,
                  pass_args=False,
                  pass_update_queue=False,
                  pass_job_queue=False):
         super(CommandHandler, self).__init__(callback,
                                              pass_update_queue=pass_update_queue,
                                              pass_job_queue=pass_job_queue)
-=======
-                 allow_edited=False,
-                 pass_args=False,
-                 pass_update_queue=False):
-        super(CommandHandler, self).__init__(callback, pass_update_queue)
->>>>>>> f8a97225
         self.command = command
         self.allow_edited = allow_edited
         self.pass_args = pass_args
