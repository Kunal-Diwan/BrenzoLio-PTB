#!/usr/bin/env python
# pylint: disable=C0103,W0622
#
# A library that provides a Python interface to the Telegram Bot API
# Copyright (C) 2015-2021
# Leandro Toledo de Souza <devs@python-telegram-bot.org>
#
# This program is free software: you can redistribute it and/or modify
# it under the terms of the GNU Lesser Public License as published by
# the Free Software Foundation, either version 3 of the License, or
# (at your option) any later version.
#
# This program is distributed in the hope that it will be useful,
# but WITHOUT ANY WARRANTY; without even the implied warranty of
# MERCHANTABILITY or FITNESS FOR A PARTICULAR PURPOSE.  See the
# GNU Lesser Public License for more details.
#
# You should have received a copy of the GNU Lesser Public License
# along with this program.  If not, see [http://www.gnu.org/licenses/].
"""This module contains an object that represents a Telegram Chat."""
from datetime import datetime
from typing import TYPE_CHECKING, List, Optional, ClassVar, Union, Tuple, Any

from telegram import ChatPhoto, TelegramObject, constants
from telegram.utils.types import JSONDict, FileInput, ODVInput, DVInput

from .chatpermissions import ChatPermissions
from .chatlocation import ChatLocation
from .utils.helpers import DEFAULT_NONE, DEFAULT_20

if TYPE_CHECKING:
    from telegram import (
        Bot,
        ChatMember,
        Message,
        MessageId,
        ReplyMarkup,
        Contact,
        InlineKeyboardMarkup,
        Location,
        Venue,
        MessageEntity,
        InputMediaAudio,
        InputMediaDocument,
        InputMediaPhoto,
        InputMediaVideo,
        PhotoSize,
        Audio,
        Document,
        Animation,
        LabeledPrice,
        Sticker,
        Video,
        VideoNote,
        Voice,
    )


class Chat(TelegramObject):
    """This object represents a chat.

    Objects of this class are comparable in terms of equality. Two objects of this class are
    considered equal, if their :attr:`id` is equal.

    Args:
        id (:obj:`int`): Unique identifier for this chat. This number may be greater than 32 bits
            and some programming languages may have difficulty/silent defects in interpreting it.
            But it is smaller than 52 bits, so a signed 64 bit integer or double-precision float
            type are safe for storing this identifier.
        type (:obj:`str`): Type of chat, can be either 'private', 'group', 'supergroup' or
            'channel'.
        title (:obj:`str`, optional): Title, for supergroups, channels and group chats.
        username(:obj:`str`, optional): Username, for private chats, supergroups and channels if
            available.
        first_name(:obj:`str`, optional): First name of the other party in a private chat.
        last_name(:obj:`str`, optional): Last name of the other party in a private chat.
        photo (:class:`telegram.ChatPhoto`, optional): Chat photo.
            Returned only in :meth:`telegram.Bot.get_chat`.
        bio (:obj:`str`, optional): Bio of the other party in a private chat. Returned only in
            :meth:`telegram.Bot.get_chat`.
        description (:obj:`str`, optional): Description, for groups, supergroups and channel chats.
            Returned only in :meth:`telegram.Bot.get_chat`.
        invite_link (:obj:`str`, optional): Chat invite link, for groups, supergroups and channel
            chats. Each administrator in a chat generates their own invite links, so the bot must
            first generate the link using ``export_chat_invite_link()``. Returned only
            in :meth:`telegram.Bot.get_chat`.
        pinned_message (:class:`telegram.Message`, optional): The most recent pinned message
            (by sending date). Returned only in :meth:`telegram.Bot.get_chat`.
        permissions (:class:`telegram.ChatPermissions`): Optional. Default chat member permissions,
            for groups and supergroups. Returned only in :meth:`telegram.Bot.get_chat`.
        slow_mode_delay (:obj:`int`, optional): For supergroups, the minimum allowed delay between
            consecutive messages sent by each unprivileged user.
            Returned only in :meth:`telegram.Bot.get_chat`.
        bot (:class:`telegram.Bot`, optional): The Bot to use for instance methods.
        sticker_set_name (:obj:`str`, optional): For supergroups, name of group sticker set.
            Returned only in :meth:`telegram.Bot.get_chat`.
        can_set_sticker_set (:obj:`bool`, optional): :obj:`True`, if the bot can change group the
            sticker set. Returned only in :meth:`telegram.Bot.get_chat`.
        linked_chat_id (:obj:`int`, optional): Unique identifier for the linked chat, i.e. the
            discussion group identifier for a channel and vice versa; for supergroups and channel
            chats. Returned only in :meth:`telegram.Bot.get_chat`.
        location (:class:`telegram.ChatLocation`, optional): For supergroups, the location to which
            the supergroup is connected. Returned only in :meth:`telegram.Bot.get_chat`.
        **kwargs (:obj:`dict`): Arbitrary keyword arguments.

    Attributes:
        id (:obj:`int`): Unique identifier for this chat.
        type (:obj:`str`): Type of chat.
        title (:obj:`str`): Optional. Title, for supergroups, channels and group chats.
        username (:obj:`str`): Optional. Username.
        first_name (:obj:`str`): Optional. First name of the other party in a private chat.
        last_name (:obj:`str`): Optional. Last name of the other party in a private chat.
        photo (:class:`telegram.ChatPhoto`): Optional. Chat photo.
        bio (:obj:`str`): Optional. Bio of the other party in a private chat. Returned only in
            :meth:`telegram.Bot.get_chat`.
        description (:obj:`str`): Optional. Description, for groups, supergroups and channel chats.
        invite_link (:obj:`str`): Optional. Chat invite link, for supergroups and channel chats.
        pinned_message (:class:`telegram.Message`): Optional. The most recent pinned message
            (by sending date). Returned only in :meth:`telegram.Bot.get_chat`.
        permissions (:class:`telegram.ChatPermissions`): Optional. Default chat member permissions,
            for groups and supergroups. Returned only in :meth:`telegram.Bot.get_chat`.
        slow_mode_delay (:obj:`int`): Optional. For supergroups, the minimum allowed delay between
            consecutive messages sent by each unprivileged user. Returned only in
            :meth:`telegram.Bot.get_chat`.
        sticker_set_name (:obj:`str`): Optional. For supergroups, name of Group sticker set.
        can_set_sticker_set (:obj:`bool`): Optional. :obj:`True`, if the bot can change group the
            sticker set.
        linked_chat_id (:obj:`int`): Optional. Unique identifier for the linked chat, i.e. the
            discussion group identifier for a channel and vice versa; for supergroups and channel
            chats. Returned only in :meth:`telegram.Bot.get_chat`.
        location (:class:`telegram.ChatLocation`): Optional. For supergroups, the location to which
            the supergroup is connected. Returned only in :meth:`telegram.Bot.get_chat`.

    """

    PRIVATE: ClassVar[str] = constants.CHAT_PRIVATE
    """:const:`telegram.constants.CHAT_PRIVATE`"""
    GROUP: ClassVar[str] = constants.CHAT_GROUP
    """:const:`telegram.constants.CHAT_GROUP`"""
    SUPERGROUP: ClassVar[str] = constants.CHAT_SUPERGROUP
    """:const:`telegram.constants.CHAT_SUPERGROUP`"""
    CHANNEL: ClassVar[str] = constants.CHAT_CHANNEL
    """:const:`telegram.constants.CHAT_CHANNEL`"""

    def __init__(
        self,
        id: int,
        type: str,
        title: str = None,
        username: str = None,
        first_name: str = None,
        last_name: str = None,
        bot: 'Bot' = None,
        photo: ChatPhoto = None,
        description: str = None,
        invite_link: str = None,
        pinned_message: 'Message' = None,
        permissions: ChatPermissions = None,
        sticker_set_name: str = None,
        can_set_sticker_set: bool = None,
        slow_mode_delay: int = None,
        bio: str = None,
        linked_chat_id: int = None,
        location: ChatLocation = None,
        **_kwargs: Any,
    ):
        # Required
        self.id = int(id)
        self.type = type
        # Optionals
        self.title = title
        self.username = username
        self.first_name = first_name
        self.last_name = last_name
        # TODO: Remove (also from tests), when Telegram drops this completely
        self.all_members_are_administrators = _kwargs.get('all_members_are_administrators')
        self.photo = photo
        self.bio = bio
        self.description = description
        self.invite_link = invite_link
        self.pinned_message = pinned_message
        self.permissions = permissions
        self.slow_mode_delay = slow_mode_delay
        self.sticker_set_name = sticker_set_name
        self.can_set_sticker_set = can_set_sticker_set
        self.linked_chat_id = linked_chat_id
        self.location = location

        self.bot = bot
        self._id_attrs = (self.id,)

    @property
    def full_name(self) -> Optional[str]:
        """
        :obj:`str`: Convenience property. If :attr:`first_name` is not :obj:`None` gives,
        :attr:`first_name` followed by (if available) :attr:`last_name`.

        Note:
            :attr:`full_name` will always be :obj:`None`, if the chat is a (super)group or
            channel.

        .. versionadded:: 13.2
        """
        if not self.first_name:
            return None
        if self.last_name:
            return f'{self.first_name} {self.last_name}'
        return self.first_name

    @property
    def link(self) -> Optional[str]:
        """:obj:`str`: Convenience property. If the chat has a :attr:`username`, returns a t.me
        link of the chat."""
        if self.username:
            return f"https://t.me/{self.username}"
        return None

    @classmethod
    def de_json(cls, data: JSONDict, bot: 'Bot') -> Optional['Chat']:
        data = cls.parse_data(data)

        if not data:
            return None

        data['photo'] = ChatPhoto.de_json(data.get('photo'), bot)
        from telegram import Message  # pylint: disable=C0415

        data['pinned_message'] = Message.de_json(data.get('pinned_message'), bot)
        data['permissions'] = ChatPermissions.de_json(data.get('permissions'), bot)
        data['location'] = ChatLocation.de_json(data.get('location'), bot)

        return cls(bot=bot, **data)

<<<<<<< HEAD
    async def leave(self, timeout: float = None, api_kwargs: JSONDict = None) -> bool:
=======
    def leave(self, timeout: ODVInput[float] = DEFAULT_NONE, api_kwargs: JSONDict = None) -> bool:
>>>>>>> e9c01c77
        """Shortcut for::

            bot.leave_chat(update.effective_chat.id, *args, **kwargs)

        For the documentation of the arguments, please see :meth:`telegram.Bot.leave_chat`.

        Returns:
            :obj:`bool` If the action was sent successfully.

        """
        return await self.bot.leave_chat(
            chat_id=self.id,
            timeout=timeout,
            api_kwargs=api_kwargs,
        )

<<<<<<< HEAD
    async def get_administrators(
        self, timeout: float = None, api_kwargs: JSONDict = None
=======
    def get_administrators(
        self, timeout: ODVInput[float] = DEFAULT_NONE, api_kwargs: JSONDict = None
>>>>>>> e9c01c77
    ) -> List['ChatMember']:
        """Shortcut for::

            bot.get_chat_administrators(update.effective_chat.id, *args, **kwargs)

        For the documentation of the arguments, please see
        :meth:`telegram.Bot.get_chat_administrators`.

        Returns:
            List[:class:`telegram.ChatMember`]: A list of administrators in a chat. An Array of
            :class:`telegram.ChatMember` objects that contains information about all
            chat administrators except other bots. If the chat is a group or a supergroup
            and no administrators were appointed, only the creator will be returned.

        """
        return await self.bot.get_chat_administrators(
            chat_id=self.id,
            timeout=timeout,
            api_kwargs=api_kwargs,
        )

<<<<<<< HEAD
    async def get_members_count(self, timeout: float = None, api_kwargs: JSONDict = None) -> int:
=======
    def get_members_count(
        self, timeout: ODVInput[float] = DEFAULT_NONE, api_kwargs: JSONDict = None
    ) -> int:
>>>>>>> e9c01c77
        """Shortcut for::

            bot.get_chat_members_count(update.effective_chat.id, *args, **kwargs)

        For the documentation of the arguments, please see
        :meth:`telegram.Bot.get_chat_members_count`.

        Returns:
            :obj:`int`

        """
        return await self.bot.get_chat_members_count(
            chat_id=self.id,
            timeout=timeout,
            api_kwargs=api_kwargs,
        )

    async def get_member(
        self,
        user_id: Union[str, int],
        timeout: ODVInput[float] = DEFAULT_NONE,
        api_kwargs: JSONDict = None,
    ) -> 'ChatMember':
        """Shortcut for::

            bot.get_chat_member(update.effective_chat.id, *args, **kwargs)

        For the documentation of the arguments, please see :meth:`telegram.Bot.get_chat_member`.

        Returns:
            :class:`telegram.ChatMember`

        """
        return await self.bot.get_chat_member(
            chat_id=self.id,
            user_id=user_id,
            timeout=timeout,
            api_kwargs=api_kwargs,
        )

    async def kick_member(
        self,
        user_id: Union[str, int],
        timeout: ODVInput[float] = DEFAULT_NONE,
        until_date: Union[int, datetime] = None,
        api_kwargs: JSONDict = None,
    ) -> bool:
        """Shortcut for::

            bot.kick_chat_member(update.effective_chat.id, *args, **kwargs)

        For the documentation of the arguments, please see
        :meth:`telegram.Bot.kick_chat_member`.

        Returns:
            :obj:`bool`: If the action was sent successfully.

        Note:
            This method will only work if the `All Members Are Admins` setting is off in the
            target group. Otherwise members may only be removed by the group's creator or by the
            member that added them.

        """
        return await self.bot.kick_chat_member(
            chat_id=self.id,
            user_id=user_id,
            timeout=timeout,
            until_date=until_date,
            api_kwargs=api_kwargs,
        )

    async def unban_member(
        self,
        user_id: Union[str, int],
        timeout: ODVInput[float] = DEFAULT_NONE,
        api_kwargs: JSONDict = None,
        only_if_banned: bool = None,
    ) -> bool:
        """Shortcut for::

            bot.unban_chat_member(update.effective_chat.id, *args, **kwargs)

        For the documentation of the arguments, please see :meth:`telegram.Bot.unban_chat_member`.

        Returns:
            :obj:`bool`: If the action was sent successfully.

        """
        return await self.bot.unban_chat_member(
            chat_id=self.id,
            user_id=user_id,
            timeout=timeout,
            api_kwargs=api_kwargs,
            only_if_banned=only_if_banned,
        )

    async def promote_member(
        self,
        user_id: Union[str, int],
        can_change_info: bool = None,
        can_post_messages: bool = None,
        can_edit_messages: bool = None,
        can_delete_messages: bool = None,
        can_invite_users: bool = None,
        can_restrict_members: bool = None,
        can_pin_messages: bool = None,
        can_promote_members: bool = None,
        timeout: ODVInput[float] = DEFAULT_NONE,
        api_kwargs: JSONDict = None,
        is_anonymous: bool = None,
    ) -> bool:
        """Shortcut for::

            bot.promote_chat_member(update.effective_chat.id, *args, **kwargs)

        For the documentation of the arguments, please see
        :meth:`telegram.Bot.promote_chat_member`.

        .. versionadded:: 13.2

        Returns:
            :obj:`bool`: If the action was sent successfully.

        """
        return await self.bot.promote_chat_member(
            chat_id=self.id,
            user_id=user_id,
            can_change_info=can_change_info,
            can_post_messages=can_post_messages,
            can_edit_messages=can_edit_messages,
            can_delete_messages=can_delete_messages,
            can_invite_users=can_invite_users,
            can_restrict_members=can_restrict_members,
            can_pin_messages=can_pin_messages,
            can_promote_members=can_promote_members,
            timeout=timeout,
            api_kwargs=api_kwargs,
            is_anonymous=is_anonymous,
        )

    async def restrict_member(
        self,
        user_id: Union[str, int],
        permissions: ChatPermissions,
        until_date: Union[int, datetime] = None,
        timeout: ODVInput[float] = DEFAULT_NONE,
        api_kwargs: JSONDict = None,
    ) -> bool:
        """Shortcut for::

            bot.restrict_chat_member(update.effective_chat.id, *args, **kwargs)

        For the documentation of the arguments, please see
        :meth:`telegram.Bot.restrict_chat_member`.

        .. versionadded:: 13.2

        Returns:
            :obj:`bool`: If the action was sent successfully.

        """
        return await self.bot.restrict_chat_member(
            chat_id=self.id,
            user_id=user_id,
            permissions=permissions,
            until_date=until_date,
            timeout=timeout,
            api_kwargs=api_kwargs,
        )

    async def set_permissions(
        self,
        permissions: ChatPermissions,
        timeout: ODVInput[float] = DEFAULT_NONE,
        api_kwargs: JSONDict = None,
    ) -> bool:
        """Shortcut for::

            bot.set_chat_permissions(update.effective_chat.id, *args, **kwargs)

        For the documentation of the arguments, please see
        :meth:`telegram.Bot.set_chat_permissions`.

        Returns:
            :obj:`bool`: If the action was sent successfully.

        """
        return await self.bot.set_chat_permissions(
            chat_id=self.id,
            permissions=permissions,
            timeout=timeout,
            api_kwargs=api_kwargs,
        )

    async def set_administrator_custom_title(
        self,
        user_id: Union[int, str],
        custom_title: str,
        timeout: ODVInput[float] = DEFAULT_NONE,
        api_kwargs: JSONDict = None,
    ) -> bool:
        """Shortcut for::

            bot.set_chat_administrator_custom_title(update.effective_chat.id, *args, **kwargs)

        For the documentation of the arguments, please see
        :meth:`telegram.Bot.set_chat_administrator_custom_title`.

        Returns:
        :obj:`bool`: If the action was sent successfully.

        """
        return await self.bot.set_chat_administrator_custom_title(
            chat_id=self.id,
            user_id=user_id,
            custom_title=custom_title,
            timeout=timeout,
            api_kwargs=api_kwargs,
        )

    async def pin_message(
        self,
        message_id: Union[str, int],
        disable_notification: ODVInput[bool] = DEFAULT_NONE,
        timeout: ODVInput[float] = DEFAULT_NONE,
        api_kwargs: JSONDict = None,
    ) -> bool:
        """Shortcut for::

             bot.pin_chat_message(chat_id=update.effective_chat.id,
                                  *args,
                                  **kwargs)

        For the documentation of the arguments, please see
        :meth:`telegram.Bot.pin_chat_message`.

        Returns:
            :obj:`bool`: On success, :obj:`True` is returned.

        """
        return await self.bot.pin_chat_message(
            chat_id=self.id,
            message_id=message_id,
            disable_notification=disable_notification,
            timeout=timeout,
            api_kwargs=api_kwargs,
        )

    async def unpin_message(
        self,
        timeout: ODVInput[float] = DEFAULT_NONE,
        api_kwargs: JSONDict = None,
        message_id: Union[str, int] = None,
    ) -> bool:
        """Shortcut for::

             bot.unpin_chat_message(chat_id=update.effective_chat.id,
                                    *args,
                                    **kwargs)

        For the documentation of the arguments, please see
        :meth:`telegram.Bot.unpin_chat_message`.

        Returns:
            :obj:`bool`: On success, :obj:`True` is returned.

        """
        return await self.bot.unpin_chat_message(
            chat_id=self.id,
            timeout=timeout,
            api_kwargs=api_kwargs,
            message_id=message_id,
        )

    async def unpin_all_messages(
        self,
        timeout: ODVInput[float] = DEFAULT_NONE,
        api_kwargs: JSONDict = None,
    ) -> bool:
        """Shortcut for::

             bot.unpin_all_chat_messages(chat_id=update.effective_chat.id,
                                         *args,
                                         **kwargs)

        For the documentation of the arguments, please see
        :meth:`telegram.Bot.unpin_all_chat_messages`.

        Returns:
            :obj:`bool`: On success, :obj:`True` is returned.

        """
        return await self.bot.unpin_all_chat_messages(
            chat_id=self.id,
            timeout=timeout,
            api_kwargs=api_kwargs,
        )

    async def send_message(
        self,
        text: str,
        parse_mode: ODVInput[str] = DEFAULT_NONE,
        disable_web_page_preview: ODVInput[bool] = DEFAULT_NONE,
        disable_notification: DVInput[bool] = DEFAULT_NONE,
        reply_to_message_id: Union[int, str] = None,
        reply_markup: 'ReplyMarkup' = None,
        timeout: ODVInput[float] = DEFAULT_NONE,
        api_kwargs: JSONDict = None,
        allow_sending_without_reply: ODVInput[bool] = DEFAULT_NONE,
        entities: Union[List['MessageEntity'], Tuple['MessageEntity', ...]] = None,
    ) -> 'Message':
        """Shortcut for::

            bot.send_message(update.effective_chat.id, *args, **kwargs)

        For the documentation of the arguments, please see :meth:`telegram.Bot.send_message`.

        Returns:
            :class:`telegram.Message`: On success, instance representing the message posted.

        """
        return await self.bot.send_message(
            chat_id=self.id,
            text=text,
            parse_mode=parse_mode,
            disable_web_page_preview=disable_web_page_preview,
            disable_notification=disable_notification,
            reply_to_message_id=reply_to_message_id,
            reply_markup=reply_markup,
            timeout=timeout,
            api_kwargs=api_kwargs,
            allow_sending_without_reply=allow_sending_without_reply,
            entities=entities,
        )

    async def send_media_group(
        self,
        media: List[
            Union['InputMediaAudio', 'InputMediaDocument', 'InputMediaPhoto', 'InputMediaVideo']
        ],
        disable_notification: ODVInput[bool] = DEFAULT_NONE,
        reply_to_message_id: Union[int, str] = None,
        timeout: DVInput[float] = DEFAULT_20,
        api_kwargs: JSONDict = None,
        allow_sending_without_reply: ODVInput[bool] = DEFAULT_NONE,
    ) -> List['Message']:
        """Shortcut for::

            bot.send_media_group(update.effective_chat.id, *args, **kwargs)

        For the documentation of the arguments, please see :meth:`telegram.Bot.send_media_group`.

        Returns:
            List[:class:`telegram.Message`:] On success, instance representing the message posted.

        """
        return await self.bot.send_media_group(
            chat_id=self.id,
            media=media,
            disable_notification=disable_notification,
            reply_to_message_id=reply_to_message_id,
            timeout=timeout,
            api_kwargs=api_kwargs,
            allow_sending_without_reply=allow_sending_without_reply,
        )

    async def send_chat_action(
        self,
        action: str,
        timeout: ODVInput[float] = DEFAULT_NONE,
        api_kwargs: JSONDict = None,
    ) -> bool:
        """Shortcut for::

            bot.send_chat_action(update.effective_chat.id, *args, **kwargs)

        For the documentation of the arguments, please see :meth:`telegram.Bot.send_chat_action`.

        Returns:
            :obj:`bool`: On success, :obj:`True` is returned.

        """
        return await self.bot.send_chat_action(
            chat_id=self.id,
            action=action,
            timeout=timeout,
            api_kwargs=api_kwargs,
        )

    send_action = send_chat_action
    """Alias for :attr:`send_chat_action`"""

    async def send_photo(
        self,
        photo: Union[FileInput, 'PhotoSize'],
        caption: str = None,
        disable_notification: DVInput[bool] = DEFAULT_NONE,
        reply_to_message_id: Union[int, str] = None,
        reply_markup: 'ReplyMarkup' = None,
        timeout: DVInput[float] = DEFAULT_20,
        parse_mode: ODVInput[str] = DEFAULT_NONE,
        api_kwargs: JSONDict = None,
        allow_sending_without_reply: ODVInput[bool] = DEFAULT_NONE,
        caption_entities: Union[List['MessageEntity'], Tuple['MessageEntity', ...]] = None,
        filename: str = None,
    ) -> 'Message':
        """Shortcut for::

            bot.send_photo(update.effective_chat.id, *args, **kwargs)

        For the documentation of the arguments, please see :meth:`telegram.Bot.send_photo`.

        Returns:
            :class:`telegram.Message`: On success, instance representing the message posted.

        """
        return await self.bot.send_photo(
            chat_id=self.id,
            photo=photo,
            caption=caption,
            disable_notification=disable_notification,
            reply_to_message_id=reply_to_message_id,
            reply_markup=reply_markup,
            timeout=timeout,
            parse_mode=parse_mode,
            api_kwargs=api_kwargs,
            allow_sending_without_reply=allow_sending_without_reply,
            caption_entities=caption_entities,
            filename=filename,
        )

    async def send_contact(
        self,
        phone_number: str = None,
        first_name: str = None,
        last_name: str = None,
        disable_notification: DVInput[bool] = DEFAULT_NONE,
        reply_to_message_id: Union[int, str] = None,
        reply_markup: 'ReplyMarkup' = None,
        timeout: ODVInput[float] = DEFAULT_NONE,
        contact: 'Contact' = None,
        vcard: str = None,
        api_kwargs: JSONDict = None,
        allow_sending_without_reply: ODVInput[bool] = DEFAULT_NONE,
    ) -> 'Message':
        """Shortcut for::

            bot.send_contact(update.effective_chat.id, *args, **kwargs)

        For the documentation of the arguments, please see :meth:`telegram.Bot.send_contact`.

        Returns:
            :class:`telegram.Message`: On success, instance representing the message posted.

        """
        return await self.bot.send_contact(
            chat_id=self.id,
            phone_number=phone_number,
            first_name=first_name,
            last_name=last_name,
            disable_notification=disable_notification,
            reply_to_message_id=reply_to_message_id,
            reply_markup=reply_markup,
            timeout=timeout,
            contact=contact,
            vcard=vcard,
            api_kwargs=api_kwargs,
            allow_sending_without_reply=allow_sending_without_reply,
        )

    async def send_audio(
        self,
        audio: Union[FileInput, 'Audio'],
        duration: int = None,
        performer: str = None,
        title: str = None,
        caption: str = None,
        disable_notification: DVInput[bool] = DEFAULT_NONE,
        reply_to_message_id: Union[int, str] = None,
        reply_markup: 'ReplyMarkup' = None,
        timeout: DVInput[float] = DEFAULT_20,
        parse_mode: ODVInput[str] = DEFAULT_NONE,
        thumb: FileInput = None,
        api_kwargs: JSONDict = None,
        allow_sending_without_reply: ODVInput[bool] = DEFAULT_NONE,
        caption_entities: Union[List['MessageEntity'], Tuple['MessageEntity', ...]] = None,
        filename: str = None,
    ) -> 'Message':
        """Shortcut for::

            bot.send_audio(update.effective_chat.id, *args, **kwargs)

        For the documentation of the arguments, please see :meth:`telegram.Bot.send_audio`.

        Returns:
            :class:`telegram.Message`: On success, instance representing the message posted.

        """
        return await self.bot.send_audio(
            chat_id=self.id,
            audio=audio,
            duration=duration,
            performer=performer,
            title=title,
            caption=caption,
            disable_notification=disable_notification,
            reply_to_message_id=reply_to_message_id,
            reply_markup=reply_markup,
            timeout=timeout,
            parse_mode=parse_mode,
            thumb=thumb,
            api_kwargs=api_kwargs,
            allow_sending_without_reply=allow_sending_without_reply,
            caption_entities=caption_entities,
            filename=filename,
        )

    async def send_document(
        self,
        document: Union[FileInput, 'Document'],
        filename: str = None,
        caption: str = None,
        disable_notification: DVInput[bool] = DEFAULT_NONE,
        reply_to_message_id: Union[int, str] = None,
        reply_markup: 'ReplyMarkup' = None,
        timeout: DVInput[float] = DEFAULT_20,
        parse_mode: ODVInput[str] = DEFAULT_NONE,
        thumb: FileInput = None,
        api_kwargs: JSONDict = None,
        disable_content_type_detection: bool = None,
        allow_sending_without_reply: ODVInput[bool] = DEFAULT_NONE,
        caption_entities: Union[List['MessageEntity'], Tuple['MessageEntity', ...]] = None,
    ) -> 'Message':
        """Shortcut for::

            bot.send_document(update.effective_chat.id, *args, **kwargs)

        For the documentation of the arguments, please see :meth:`telegram.Bot.send_document`.

        Returns:
            :class:`telegram.Message`: On success, instance representing the message posted.

        """
        return await self.bot.send_document(
            chat_id=self.id,
            document=document,
            filename=filename,
            caption=caption,
            disable_notification=disable_notification,
            reply_to_message_id=reply_to_message_id,
            reply_markup=reply_markup,
            timeout=timeout,
            parse_mode=parse_mode,
            thumb=thumb,
            api_kwargs=api_kwargs,
            disable_content_type_detection=disable_content_type_detection,
            allow_sending_without_reply=allow_sending_without_reply,
            caption_entities=caption_entities,
        )

    async def send_dice(
        self,
        disable_notification: ODVInput[bool] = DEFAULT_NONE,
        reply_to_message_id: Union[int, str] = None,
        reply_markup: 'ReplyMarkup' = None,
        timeout: ODVInput[float] = DEFAULT_NONE,
        emoji: str = None,
        api_kwargs: JSONDict = None,
        allow_sending_without_reply: ODVInput[bool] = DEFAULT_NONE,
    ) -> 'Message':
        """Shortcut for::

            bot.send_dice(update.effective_chat.id, *args, **kwargs)

        For the documentation of the arguments, please see :meth:`telegram.Bot.send_dice`.

        Returns:
            :class:`telegram.Message`: On success, instance representing the message posted.

        """
        return await self.bot.send_dice(
            chat_id=self.id,
            disable_notification=disable_notification,
            reply_to_message_id=reply_to_message_id,
            reply_markup=reply_markup,
            timeout=timeout,
            emoji=emoji,
            api_kwargs=api_kwargs,
            allow_sending_without_reply=allow_sending_without_reply,
        )

    async def send_game(
        self,
        game_short_name: str,
        disable_notification: DVInput[bool] = DEFAULT_NONE,
        reply_to_message_id: Union[int, str] = None,
        reply_markup: 'InlineKeyboardMarkup' = None,
        timeout: ODVInput[float] = DEFAULT_NONE,
        api_kwargs: JSONDict = None,
        allow_sending_without_reply: ODVInput[bool] = DEFAULT_NONE,
    ) -> 'Message':
        """Shortcut for::

            bot.send_game(update.effective_chat.id, *args, **kwargs)

        For the documentation of the arguments, please see :meth:`telegram.Bot.send_game`.

        Returns:
            :class:`telegram.Message`: On success, instance representing the message posted.

        """
        return await self.bot.send_game(
            chat_id=self.id,
            game_short_name=game_short_name,
            disable_notification=disable_notification,
            reply_to_message_id=reply_to_message_id,
            reply_markup=reply_markup,
            timeout=timeout,
            api_kwargs=api_kwargs,
            allow_sending_without_reply=allow_sending_without_reply,
        )

    async def send_invoice(
        self,
        title: str,
        description: str,
        payload: str,
        provider_token: str,
        start_parameter: str,
        currency: str,
        prices: List['LabeledPrice'],
        photo_url: str = None,
        photo_size: int = None,
        photo_width: int = None,
        photo_height: int = None,
        need_name: bool = None,
        need_phone_number: bool = None,
        need_email: bool = None,
        need_shipping_address: bool = None,
        is_flexible: bool = None,
        disable_notification: DVInput[bool] = DEFAULT_NONE,
        reply_to_message_id: Union[int, str] = None,
        reply_markup: 'InlineKeyboardMarkup' = None,
        provider_data: Union[str, object] = None,
        send_phone_number_to_provider: bool = None,
        send_email_to_provider: bool = None,
        timeout: ODVInput[float] = DEFAULT_NONE,
        api_kwargs: JSONDict = None,
        allow_sending_without_reply: ODVInput[bool] = DEFAULT_NONE,
    ) -> 'Message':
        """Shortcut for::

            bot.send_invoice(update.effective_chat.id, *args, **kwargs)

        For the documentation of the arguments, please see :meth:`telegram.Bot.send_invoice`.

        Returns:
            :class:`telegram.Message`: On success, instance representing the message posted.

        """
        return await self.bot.send_invoice(
            chat_id=self.id,
            title=title,
            description=description,
            payload=payload,
            provider_token=provider_token,
            start_parameter=start_parameter,
            currency=currency,
            prices=prices,
            photo_url=photo_url,
            photo_size=photo_size,
            photo_width=photo_width,
            photo_height=photo_height,
            need_name=need_name,
            need_phone_number=need_phone_number,
            need_email=need_email,
            need_shipping_address=need_shipping_address,
            is_flexible=is_flexible,
            disable_notification=disable_notification,
            reply_to_message_id=reply_to_message_id,
            reply_markup=reply_markup,
            provider_data=provider_data,
            send_phone_number_to_provider=send_phone_number_to_provider,
            send_email_to_provider=send_email_to_provider,
            timeout=timeout,
            api_kwargs=api_kwargs,
            allow_sending_without_reply=allow_sending_without_reply,
        )

    async def send_location(
        self,
        latitude: float = None,
        longitude: float = None,
        disable_notification: DVInput[bool] = DEFAULT_NONE,
        reply_to_message_id: Union[int, str] = None,
        reply_markup: 'ReplyMarkup' = None,
        timeout: ODVInput[float] = DEFAULT_NONE,
        location: 'Location' = None,
        live_period: int = None,
        api_kwargs: JSONDict = None,
        horizontal_accuracy: float = None,
        heading: int = None,
        proximity_alert_radius: int = None,
        allow_sending_without_reply: ODVInput[bool] = DEFAULT_NONE,
    ) -> 'Message':
        """Shortcut for::

            bot.send_location(update.effective_chat.id, *args, **kwargs)

        For the documentation of the arguments, please see :meth:`telegram.Bot.send_location`.

        Returns:
            :class:`telegram.Message`: On success, instance representing the message posted.

        """
        return await self.bot.send_location(
            chat_id=self.id,
            latitude=latitude,
            longitude=longitude,
            disable_notification=disable_notification,
            reply_to_message_id=reply_to_message_id,
            reply_markup=reply_markup,
            timeout=timeout,
            location=location,
            live_period=live_period,
            api_kwargs=api_kwargs,
            horizontal_accuracy=horizontal_accuracy,
            heading=heading,
            proximity_alert_radius=proximity_alert_radius,
            allow_sending_without_reply=allow_sending_without_reply,
        )

    async def send_animation(
        self,
        animation: Union[FileInput, 'Animation'],
        duration: int = None,
        width: int = None,
        height: int = None,
        thumb: FileInput = None,
        caption: str = None,
        parse_mode: ODVInput[str] = DEFAULT_NONE,
        disable_notification: DVInput[bool] = DEFAULT_NONE,
        reply_to_message_id: Union[int, str] = None,
        reply_markup: 'ReplyMarkup' = None,
        timeout: DVInput[float] = DEFAULT_20,
        api_kwargs: JSONDict = None,
        allow_sending_without_reply: ODVInput[bool] = DEFAULT_NONE,
        caption_entities: Union[List['MessageEntity'], Tuple['MessageEntity', ...]] = None,
        filename: str = None,
    ) -> 'Message':
        """Shortcut for::

            bot.send_animation(update.effective_chat.id, *args, **kwargs)

        For the documentation of the arguments, please see :meth:`telegram.Bot.send_animation`.

        Returns:
            :class:`telegram.Message`: On success, instance representing the message posted.

        """
        return await self.bot.send_animation(
            chat_id=self.id,
            animation=animation,
            duration=duration,
            width=width,
            height=height,
            thumb=thumb,
            caption=caption,
            parse_mode=parse_mode,
            disable_notification=disable_notification,
            reply_to_message_id=reply_to_message_id,
            reply_markup=reply_markup,
            timeout=timeout,
            api_kwargs=api_kwargs,
            allow_sending_without_reply=allow_sending_without_reply,
            caption_entities=caption_entities,
            filename=filename,
        )

    async def send_sticker(
        self,
        sticker: Union[FileInput, 'Sticker'],
        disable_notification: DVInput[bool] = DEFAULT_NONE,
        reply_to_message_id: Union[int, str] = None,
        reply_markup: 'ReplyMarkup' = None,
        timeout: DVInput[float] = DEFAULT_20,
        api_kwargs: JSONDict = None,
        allow_sending_without_reply: ODVInput[bool] = DEFAULT_NONE,
    ) -> 'Message':
        """Shortcut for::

            bot.send_sticker(update.effective_chat.id, *args, **kwargs)

        For the documentation of the arguments, please see :meth:`telegram.Bot.send_sticker`.

        Returns:
            :class:`telegram.Message`: On success, instance representing the message posted.

        """
        return await self.bot.send_sticker(
            chat_id=self.id,
            sticker=sticker,
            disable_notification=disable_notification,
            reply_to_message_id=reply_to_message_id,
            reply_markup=reply_markup,
            timeout=timeout,
            api_kwargs=api_kwargs,
            allow_sending_without_reply=allow_sending_without_reply,
        )

    async def send_venue(
        self,
        latitude: float = None,
        longitude: float = None,
        title: str = None,
        address: str = None,
        foursquare_id: str = None,
        disable_notification: DVInput[bool] = DEFAULT_NONE,
        reply_to_message_id: Union[int, str] = None,
        reply_markup: 'ReplyMarkup' = None,
        timeout: ODVInput[float] = DEFAULT_NONE,
        venue: 'Venue' = None,
        foursquare_type: str = None,
        api_kwargs: JSONDict = None,
        google_place_id: str = None,
        google_place_type: str = None,
        allow_sending_without_reply: ODVInput[bool] = DEFAULT_NONE,
    ) -> 'Message':
        """Shortcut for::

            bot.send_venue(update.effective_chat.id, *args, **kwargs)

        For the documentation of the arguments, please see :meth:`telegram.Bot.send_venue`.

        Returns:
            :class:`telegram.Message`: On success, instance representing the message posted.

        """
        return await self.bot.send_venue(
            chat_id=self.id,
            latitude=latitude,
            longitude=longitude,
            title=title,
            address=address,
            foursquare_id=foursquare_id,
            disable_notification=disable_notification,
            reply_to_message_id=reply_to_message_id,
            reply_markup=reply_markup,
            timeout=timeout,
            venue=venue,
            foursquare_type=foursquare_type,
            api_kwargs=api_kwargs,
            google_place_id=google_place_id,
            google_place_type=google_place_type,
            allow_sending_without_reply=allow_sending_without_reply,
        )

    async def send_video(
        self,
        video: Union[FileInput, 'Video'],
        duration: int = None,
        caption: str = None,
        disable_notification: DVInput[bool] = DEFAULT_NONE,
        reply_to_message_id: Union[int, str] = None,
        reply_markup: 'ReplyMarkup' = None,
        timeout: DVInput[float] = DEFAULT_20,
        width: int = None,
        height: int = None,
        parse_mode: ODVInput[str] = DEFAULT_NONE,
        supports_streaming: bool = None,
        thumb: FileInput = None,
        api_kwargs: JSONDict = None,
        allow_sending_without_reply: ODVInput[bool] = DEFAULT_NONE,
        caption_entities: Union[List['MessageEntity'], Tuple['MessageEntity', ...]] = None,
        filename: str = None,
    ) -> 'Message':
        """Shortcut for::

            bot.send_video(update.effective_chat.id, *args, **kwargs)

        For the documentation of the arguments, please see :meth:`telegram.Bot.send_video`.

        Returns:
            :class:`telegram.Message`: On success, instance representing the message posted.

        """
        return await self.bot.send_video(
            chat_id=self.id,
            video=video,
            duration=duration,
            caption=caption,
            disable_notification=disable_notification,
            reply_to_message_id=reply_to_message_id,
            reply_markup=reply_markup,
            timeout=timeout,
            width=width,
            height=height,
            parse_mode=parse_mode,
            supports_streaming=supports_streaming,
            thumb=thumb,
            api_kwargs=api_kwargs,
            allow_sending_without_reply=allow_sending_without_reply,
            caption_entities=caption_entities,
            filename=filename,
        )

    async def send_video_note(
        self,
        video_note: Union[FileInput, 'VideoNote'],
        duration: int = None,
        length: int = None,
        disable_notification: DVInput[bool] = DEFAULT_NONE,
        reply_to_message_id: Union[int, str] = None,
        reply_markup: 'ReplyMarkup' = None,
        timeout: DVInput[float] = DEFAULT_20,
        thumb: FileInput = None,
        api_kwargs: JSONDict = None,
        allow_sending_without_reply: ODVInput[bool] = DEFAULT_NONE,
        filename: str = None,
    ) -> 'Message':
        """Shortcut for::

            bot.send_video_note(update.effective_chat.id, *args, **kwargs)

        For the documentation of the arguments, please see :meth:`telegram.Bot.send_video_note`.

        Returns:
            :class:`telegram.Message`: On success, instance representing the message posted.

        """
        return await self.bot.send_video_note(
            chat_id=self.id,
            video_note=video_note,
            duration=duration,
            length=length,
            disable_notification=disable_notification,
            reply_to_message_id=reply_to_message_id,
            reply_markup=reply_markup,
            timeout=timeout,
            thumb=thumb,
            api_kwargs=api_kwargs,
            allow_sending_without_reply=allow_sending_without_reply,
            filename=filename,
        )

    async def send_voice(
        self,
        voice: Union[FileInput, 'Voice'],
        duration: int = None,
        caption: str = None,
        disable_notification: DVInput[bool] = DEFAULT_NONE,
        reply_to_message_id: Union[int, str] = None,
        reply_markup: 'ReplyMarkup' = None,
        timeout: DVInput[float] = DEFAULT_20,
        parse_mode: ODVInput[str] = DEFAULT_NONE,
        api_kwargs: JSONDict = None,
        allow_sending_without_reply: ODVInput[bool] = DEFAULT_NONE,
        caption_entities: Union[List['MessageEntity'], Tuple['MessageEntity', ...]] = None,
        filename: str = None,
    ) -> 'Message':
        """Shortcut for::

            bot.send_voice(update.effective_chat.id, *args, **kwargs)

        For the documentation of the arguments, please see :meth:`telegram.Bot.send_voice`.

        Returns:
            :class:`telegram.Message`: On success, instance representing the message posted.

        """
        return await self.bot.send_voice(
            chat_id=self.id,
            voice=voice,
            duration=duration,
            caption=caption,
            disable_notification=disable_notification,
            reply_to_message_id=reply_to_message_id,
            reply_markup=reply_markup,
            timeout=timeout,
            parse_mode=parse_mode,
            api_kwargs=api_kwargs,
            allow_sending_without_reply=allow_sending_without_reply,
            caption_entities=caption_entities,
            filename=filename,
        )

    async def send_poll(
        self,
        question: str,
        options: List[str],
        is_anonymous: bool = True,
        # We use constant.POLL_REGULAR instead of Poll.REGULAR here to avoid circular imports
        type: str = constants.POLL_REGULAR,  # pylint: disable=W0622
        allows_multiple_answers: bool = False,
        correct_option_id: int = None,
        is_closed: bool = None,
        disable_notification: ODVInput[bool] = DEFAULT_NONE,
        reply_to_message_id: Union[int, str] = None,
        reply_markup: 'ReplyMarkup' = None,
        timeout: ODVInput[float] = DEFAULT_NONE,
        explanation: str = None,
        explanation_parse_mode: ODVInput[str] = DEFAULT_NONE,
        open_period: int = None,
        close_date: Union[int, datetime] = None,
        api_kwargs: JSONDict = None,
        allow_sending_without_reply: ODVInput[bool] = DEFAULT_NONE,
        explanation_entities: Union[List['MessageEntity'], Tuple['MessageEntity', ...]] = None,
    ) -> 'Message':
        """Shortcut for::

            bot.send_poll(update.effective_chat.id, *args, **kwargs)

        For the documentation of the arguments, please see :meth:`telegram.Bot.send_poll`.

        Returns:
            :class:`telegram.Message`: On success, instance representing the message posted.

        """
        return await self.bot.send_poll(
            chat_id=self.id,
            question=question,
            options=options,
            is_anonymous=is_anonymous,
            type=type,  # pylint=pylint,
            allows_multiple_answers=allows_multiple_answers,
            correct_option_id=correct_option_id,
            is_closed=is_closed,
            disable_notification=disable_notification,
            reply_to_message_id=reply_to_message_id,
            reply_markup=reply_markup,
            timeout=timeout,
            explanation=explanation,
            explanation_parse_mode=explanation_parse_mode,
            open_period=open_period,
            close_date=close_date,
            api_kwargs=api_kwargs,
            allow_sending_without_reply=allow_sending_without_reply,
            explanation_entities=explanation_entities,
        )

    async def send_copy(
        self,
        from_chat_id: Union[str, int],
        message_id: Union[str, int],
        caption: str = None,
        parse_mode: ODVInput[str] = DEFAULT_NONE,
        caption_entities: Union[Tuple['MessageEntity', ...], List['MessageEntity']] = None,
        disable_notification: DVInput[bool] = DEFAULT_NONE,
        reply_to_message_id: Union[int, str] = None,
        allow_sending_without_reply: DVInput[bool] = DEFAULT_NONE,
        reply_markup: 'ReplyMarkup' = None,
        timeout: ODVInput[float] = DEFAULT_NONE,
        api_kwargs: JSONDict = None,
    ) -> 'MessageId':
        """Shortcut for::

            bot.copy_message(chat_id=update.effective_chat.id, *args, **kwargs)

        For the documentation of the arguments, please see :meth:`telegram.Bot.copy_message`.

        Returns:
            :class:`telegram.Message`: On success, instance representing the message posted.

        """
        return await self.bot.copy_message(
            chat_id=self.id,
            from_chat_id=from_chat_id,
            message_id=message_id,
            caption=caption,
            parse_mode=parse_mode,
            caption_entities=caption_entities,
            disable_notification=disable_notification,
            reply_to_message_id=reply_to_message_id,
            allow_sending_without_reply=allow_sending_without_reply,
            reply_markup=reply_markup,
            timeout=timeout,
            api_kwargs=api_kwargs,
        )

    async def copy_message(
        self,
        chat_id: Union[int, str],
        message_id: Union[str, int],
        caption: str = None,
        parse_mode: ODVInput[str] = DEFAULT_NONE,
        caption_entities: Union[Tuple['MessageEntity', ...], List['MessageEntity']] = None,
        disable_notification: DVInput[bool] = DEFAULT_NONE,
        reply_to_message_id: Union[int, str] = None,
        allow_sending_without_reply: DVInput[bool] = DEFAULT_NONE,
        reply_markup: 'ReplyMarkup' = None,
        timeout: ODVInput[float] = DEFAULT_NONE,
        api_kwargs: JSONDict = None,
    ) -> 'MessageId':
        """Shortcut for::

            bot.copy_message(from_chat_id=update.effective_chat.id, *args, **kwargs)

        For the documentation of the arguments, please see :meth:`telegram.Bot.copy_message`.

        Returns:
            :class:`telegram.Message`: On success, instance representing the message posted.

        """
        return await self.bot.copy_message(
            from_chat_id=self.id,
            chat_id=chat_id,
            message_id=message_id,
            caption=caption,
            parse_mode=parse_mode,
            caption_entities=caption_entities,
            disable_notification=disable_notification,
            reply_to_message_id=reply_to_message_id,
            allow_sending_without_reply=allow_sending_without_reply,
            reply_markup=reply_markup,
            timeout=timeout,
            api_kwargs=api_kwargs,
        )<|MERGE_RESOLUTION|>--- conflicted
+++ resolved
@@ -231,11 +231,9 @@
 
         return cls(bot=bot, **data)
 
-<<<<<<< HEAD
-    async def leave(self, timeout: float = None, api_kwargs: JSONDict = None) -> bool:
-=======
-    def leave(self, timeout: ODVInput[float] = DEFAULT_NONE, api_kwargs: JSONDict = None) -> bool:
->>>>>>> e9c01c77
+    async def leave(
+        self, timeout: ODVInput[float] = DEFAULT_NONE, api_kwargs: JSONDict = None
+    ) -> bool:
         """Shortcut for::
 
             bot.leave_chat(update.effective_chat.id, *args, **kwargs)
@@ -252,13 +250,8 @@
             api_kwargs=api_kwargs,
         )
 
-<<<<<<< HEAD
     async def get_administrators(
-        self, timeout: float = None, api_kwargs: JSONDict = None
-=======
-    def get_administrators(
         self, timeout: ODVInput[float] = DEFAULT_NONE, api_kwargs: JSONDict = None
->>>>>>> e9c01c77
     ) -> List['ChatMember']:
         """Shortcut for::
 
@@ -280,13 +273,9 @@
             api_kwargs=api_kwargs,
         )
 
-<<<<<<< HEAD
-    async def get_members_count(self, timeout: float = None, api_kwargs: JSONDict = None) -> int:
-=======
-    def get_members_count(
+    async def get_members_count(
         self, timeout: ODVInput[float] = DEFAULT_NONE, api_kwargs: JSONDict = None
     ) -> int:
->>>>>>> e9c01c77
         """Shortcut for::
 
             bot.get_chat_members_count(update.effective_chat.id, *args, **kwargs)
