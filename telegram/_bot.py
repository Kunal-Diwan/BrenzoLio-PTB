--- conflicted
+++ resolved
@@ -96,12 +96,8 @@
     InputFile,
 )
 from telegram.error import InvalidToken, TelegramError
-<<<<<<< HEAD
+from telegram.constants import InlineQueryLimit
 from telegram.request import BaseRequest
-=======
-from telegram.constants import InlineQueryLimit
-from telegram.request import Request
->>>>>>> 8f4105d8
 from telegram._utils.defaultvalue import DEFAULT_NONE, DefaultValue, DEFAULT_20
 from telegram._utils.datetime import to_timestamp
 from telegram._utils.files import is_local_file, parse_file_input
@@ -178,15 +174,10 @@
 
         self.base_url = base_url + self.token
         self.base_file_url = base_file_url + self.token
-<<<<<<< HEAD
-        self._bot: Optional[User] = None
+        self._bot_user: Optional[User] = None
         self._request: Tuple[BaseRequest, bool] = (
             (request, False) if isinstance(request, BaseRequest) else (request(), True)
         )
-=======
-        self._bot_user: Optional[User] = None
-        self._request = request or Request()
->>>>>>> 8f4105d8
         self.private_key = None
         self.logger = logging.getLogger(__name__)
 
@@ -404,15 +395,9 @@
     @property
     def bot(self) -> User:
         """:class:`telegram.User`: User instance for the bot as returned by :meth:`get_me`."""
-<<<<<<< HEAD
-        if self._bot is None:
+        if self._bot_user is None:
             raise RuntimeError(f'{self.__class__.__name__} is not properly initialized')
-        return self._bot
-=======
-        if self._bot_user is None:
-            self._bot_user = self.get_me()
         return self._bot_user
->>>>>>> 8f4105d8
 
     @property
     def id(self) -> int:  # pylint: disable=invalid-name
@@ -480,17 +465,9 @@
             :class:`telegram.error.TelegramError`
 
         """
-<<<<<<< HEAD
         result = await self._post('getMe', timeout=timeout, api_kwargs=api_kwargs)
-        self._bot = User.de_json(result, self)  # type: ignore[return-value, arg-type]
-        return self._bot  # type: ignore[return-value]
-=======
-        result = self._post('getMe', timeout=timeout, api_kwargs=api_kwargs)
-
         self._bot_user = User.de_json(result, self)  # type: ignore[return-value, arg-type]
-
         return self._bot_user  # type: ignore[return-value]
->>>>>>> 8f4105d8
 
     @_log
     async def send_message(
