--- conflicted
+++ resolved
@@ -20,16 +20,10 @@
 
 import logging
 from threading import Event
-<<<<<<< HEAD
+from typing import Callable, List, Tuple, Optional, Union, TypeVar
 
 from telegram import InputFile
 from telegram.utils.types import JSONDict, HandlerArg
-from typing import Callable, List, Tuple, Optional, Union, TypeVar
-=======
-from typing import Callable, List, Optional, Tuple, TypeVar, Union
-
-from telegram.utils.types import HandlerArg, JSONDict
->>>>>>> 92b9370c
 
 RT = TypeVar('RT')
 
